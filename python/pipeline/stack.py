""" Schemas for structural stacks. """
import datajoint as dj
from datajoint.jobs import key_hash
import matplotlib.pyplot as plt
import numpy as np
import scanreader
from scipy import signal
from scipy import ndimage
from scipy import optimize
import itertools

from . import experiment, notify, shared, reso, meso
anatomy = dj.create_virtual_module('pipeline_anatomy','pipeline_anatomy')

from .utils import galvo_corrections, stitching, performance, enhancement
from .utils.signal import mirrconv, float2uint8
from .exceptions import PipelineException

""" Note on our coordinate system:
Our stack/motor coordinate system is consistent with numpy's: z in the first axis pointing
downwards, y in the second axis pointing towards you and x on the third axis pointing to 
the right.
"""
dj.config['external-stack'] = {'protocol': 'file',
                               'location': '/mnt/dj-stor01/pipeline-externals'}
dj.config['cache'] = '/tmp/dj-cache'


schema = dj.schema('pipeline_stack', locals(), create_tables=False)


@schema
class StackInfo(dj.Imported):
    definition = """ # master table with general data about the stacks

    -> experiment.Stack
    ---
    nrois           : tinyint           # number of ROIs
    nchannels       : tinyint           # number of channels
    fill_fraction   : float             # raster scan temporal fill fraction (see scanimage)
    """

    class ROI(dj.Part):
        definition = """ # 3-D volumes that compose this stack (usually tiled to form a bigger fov)

        -> StackInfo
        roi_id          : tinyint           # same as ScanImage's
        ---
        -> experiment.Stack.Filename
        field_ids           : blob              # list of field_ids (0-index) sorted from shallower to deeper
        roi_z               : float             # (um) center of ROI in the motor coordinate system (cortex is at 0)
        roi_y               : float             # (um) center of ROI in the motor coordinate system
        roi_x               : float             # (um) center of ROI in the motor coordinate system
        roi_px_depth        : smallint          # number of slices
        roi_px_height       : smallint          # lines per frame
        roi_px_width        : smallint          # pixels per line
        roi_um_depth        : float             # depth in microns
        roi_um_height       : float             # height in microns
        roi_um_width        : float             # width in microns
        nframes             : smallint          # number of recorded frames per plane
        fps                 : float             # (Hz) volumes per second
        bidirectional       : boolean           # true = bidirectional scanning
        is_slow             : boolean           # whether all frames in one depth were recorded before moving to the next
        """

        def _make_tuples(self, key, stack, id_in_file):
            # Create results tuple
            tuple_ = key.copy()

            # Get field_ids ordered from shallower to deeper field in this ROI
            surf_z = (experiment.Stack() & key).fetch1('surf_depth')  # surface depth in fastZ coordinates (meso) or motor coordinates (reso)
            if stack.is_multiROI:
                field_ids = [i for i, field_roi in enumerate(stack.field_rois) if
                             id_in_file in field_roi]
                field_depths = [stack.field_depths[i] - surf_z for i in field_ids]
            else:
                field_ids = range(stack.num_scanning_depths)
                motor_zero = surf_z - stack.motor_position_at_zero[2]
                if stack.is_slow_stack and not stack.is_slow_stack_with_fastZ:  # using motor
                    initial_fastZ = stack.initial_secondary_z or 0
                    field_depths = [motor_zero - stack.field_depths[i] + 2 * initial_fastZ
                                    for i in field_ids]
                else:  # using fastZ
                    field_depths = [motor_zero + stack.field_depths[i] for i in field_ids]
            field_depths, field_ids = zip(*sorted(zip(field_depths, field_ids)))
            tuple_['field_ids'] = field_ids

            # Get reso/meso specific coordinates
            x_zero, y_zero, _ = stack.motor_position_at_zero  # motor x, y at ScanImage's 0
            if stack.is_multiROI:
                tuple_['roi_y'] = y_zero + stack._degrees_to_microns(stack.fields[
                                                                         field_ids[0]].y)
                tuple_['roi_x'] = x_zero + stack._degrees_to_microns(stack.fields[
                                                                         field_ids[0]].x)
                tuple_['roi_px_height'] = stack.field_heights[field_ids[0]]
                tuple_['roi_px_width'] = stack.field_widths[field_ids[0]]
                tuple_['roi_um_height'] = stack.field_heights_in_microns[field_ids[0]]
                tuple_['roi_um_width'] = stack.field_widths_in_microns[field_ids[0]]
            else:
                tuple_['roi_y'] = y_zero
                tuple_['roi_x'] = x_zero
                tuple_['roi_px_height'] = stack.image_height
                tuple_['roi_px_width'] = stack.image_width

                # Estimate height and width in microns using measured FOVs for similar setups
                fov_rel = (experiment.FOV() * experiment.Session() * experiment.Stack() &
                           key & 'session_date>=fov_ts')
                zooms = fov_rel.fetch('mag').astype(np.float32)  # zooms measured in same setup
                closest_zoom = zooms[np.argmin(np.abs(np.log(zooms / stack.zoom)))]
                dims = (fov_rel & 'ABS(mag - {}) < 1e-4'.format(closest_zoom)).fetch1(
                    'height', 'width')
                um_height, um_width = [float(um) * (closest_zoom / stack.zoom) for um in
                                       dims]
                tuple_['roi_um_height'] = um_height * stack._y_angle_scale_factor
                tuple_['roi_um_width'] = um_width * stack._x_angle_scale_factor

            # Get common parameters
            z_step = field_depths[1] - field_depths[0]
            tuple_['roi_z'] = field_depths[0] + (field_depths[-1] - field_depths[0]) / 2
            tuple_['roi_px_depth'] = len(field_ids)
            tuple_['roi_um_depth'] = field_depths[-1] - field_depths[0] + z_step
            tuple_['nframes'] = stack.num_frames
            tuple_['fps'] = stack.fps
            tuple_['bidirectional'] = stack.is_bidirectional
            tuple_['is_slow'] = stack.is_slow_stack

            self.insert1(tuple_)

        @property
        def microns_per_pixel(self):
            """ Returns an array with microns per pixel in depth, height and width. """
            um_dims = self.fetch1('roi_um_depth', 'roi_um_height', 'roi_um_width')
            px_dims = self.fetch1('roi_px_depth', 'roi_px_height', 'roi_px_width')
            return np.array([um_dim / px_dim for um_dim, px_dim in zip(um_dims, px_dims)])

    def _make_tuples(self, key):
        """ Read and store stack information."""
        print('Reading header...')

        # Read files forming this stack
        filename_keys = (experiment.Stack.Filename() & key).fetch(dj.key)
        stacks = []
        for filename_key in filename_keys:
            stack_filename = (experiment.Stack.Filename() &
                              filename_key).local_filenames_as_wildcard
            stacks.append(scanreader.read_scan(stack_filename))
        num_rois_per_file = [(s.num_rois if s.is_multiROI else 1) for s in stacks]

        # Create Stack tuple
        tuple_ = key.copy()
        tuple_['nrois'] = np.sum(num_rois_per_file)
        tuple_['nchannels'] = stacks[0].num_channels
        tuple_['fill_fraction'] = stacks[0].temporal_fill_fraction

        # Insert Stack
        self.insert1(tuple_)

        # Insert ROIs
        roi_id = 1
        for filename_key, num_rois, stack in zip(filename_keys, num_rois_per_file,
                                                 stacks):
            for roi_id_in_file in range(num_rois):
                roi_key = {**key, **filename_key, 'roi_id': roi_id}
                StackInfo.ROI()._make_tuples(roi_key, stack, roi_id_in_file)
                roi_id += 1

        # Fill in CorrectionChannel if only one channel
        if stacks[0].num_channels == 1:
            CorrectionChannel().fill(key)


@schema
class Quality(dj.Computed):
    definition = """ # different quality metrics for a scan (before corrections)

    -> StackInfo
    """

    class MeanIntensity(dj.Part):
        definition = """ # mean intensity per frame and slice

        -> Quality
        -> StackInfo.ROI
        -> shared.Channel
        ---
        intensities                 : longblob      # num_slices x num_frames
        """

    class SummaryFrames(dj.Part):
        definition = """ # mean slice at 8 different depths

        -> Quality
        -> StackInfo.ROI
        -> shared.Channel
        ---
        summary                     : longblob      # h x w x 8
        """

    class Contrast(dj.Part):
        definition = """ # difference between 99 and 1 percentile per frame and slice

        -> Quality
        -> StackInfo.ROI
        -> shared.Channel
        ---
        contrasts                   : longblob      # num_slices x num_frames
        """

    def _make_tuples(self, key):
        print('Computing quality metrics for stack', key)

        # Insert in Quality
        self.insert1(key)

        for roi_tuple in (StackInfo.ROI() & key).fetch():
            # Load ROI
            roi_filename = (experiment.Stack.Filename() &
                            roi_tuple).local_filenames_as_wildcard
            roi = scanreader.read_scan(roi_filename)

            for channel in range((StackInfo() & key).fetch1('nchannels')):
                # Map: Compute quality metrics in each field
                f = performance.parallel_quality_stack  # function to map
                field_ids = roi_tuple['field_ids']
                results = performance.map_fields(f, roi, field_ids=field_ids,
                                                 channel=channel)

                # Reduce: Collect results
                mean_intensities = np.empty((roi_tuple['roi_px_depth'],
                                             roi_tuple['nframes']))
                contrasts = np.empty((roi_tuple['roi_px_depth'], roi_tuple['nframes']))
                for field_idx, field_mis, field_contrasts, _ in results:
                    mean_intensities[field_idx] = field_mis
                    contrasts[field_idx] = field_contrasts
                frames = [res[3] for res in sorted(results, key=lambda res: res[0])]
                frames = np.stack(frames[:: int(len(frames) / 8)], axis=-1)  # frames at 8 diff depths

                # Insert
                roi_key = {**key, 'roi_id': roi_tuple['roi_id'], 'channel': channel + 1}
                self.MeanIntensity().insert1({**roi_key, 'intensities': mean_intensities})
                self.Contrast().insert1({**roi_key, 'contrasts': contrasts})
                self.SummaryFrames().insert1({**roi_key, 'summary': frames})

                self.notify(roi_key, frames, mean_intensities, contrasts)

    @notify.ignore_exceptions
    def notify(self, key, summary_frames, mean_intensities, contrasts):
        # Send summary frames
        import imageio
        video_filename = '/tmp/' + key_hash(key) + '.gif'
        percentile_99th = np.percentile(summary_frames, 99.5)
        summary_frames = np.clip(summary_frames, None, percentile_99th)
        summary_frames = float2uint8(summary_frames).transpose([2, 0, 1])
        imageio.mimsave(video_filename, summary_frames, duration=0.4)

        msg = ('summary frames for {animal_id}-{session}-{stack_idx} channel '
               '{channel}').format(**key)
        slack_user = notify.SlackUser() & (experiment.Session() & key)
        slack_user.notify(file=video_filename, file_title=msg)

        # Send intensity and contrasts
        figsize = (min(4, contrasts.shape[1] / 10 + 1), contrasts.shape[0] / 30 + 1)  # set heuristically
        fig, axes = plt.subplots(1, 2, figsize=figsize, sharex=True, sharey=True)
        fig.tight_layout()
        axes[0].set_title('Mean intensity', size='small')
        axes[0].imshow(mean_intensities)
        axes[0].set_ylabel('Slices')
        axes[0].set_xlabel('Frames')
        axes[1].set_title('Contrast (99 - 1 percentile)', size='small')
        axes[1].imshow(contrasts)
        axes[1].set_xlabel('Frames')
        img_filename = '/tmp/' + key_hash(key) + '.png'
        fig.savefig(img_filename, bbox_inches='tight')
        plt.close(fig)

        msg = ('quality images for {animal_id}-{session}-{stack_idx} channel '
               '{channel}').format(**key)
        slack_user.notify(file=img_filename, file_title=msg)


@schema
class CorrectionChannel(dj.Manual):
    definition = """ # channel to use for raster and motion correction

    -> experiment.Stack
    ---
    -> shared.Channel
    """

    def fill(self, key, channel=1):
        for stack_key in (StackInfo() & key).fetch(dj.key):
            self.insert1({**stack_key, 'channel': channel}, ignore_extra_fields=True,
                         skip_duplicates=True)


@schema
class RasterCorrection(dj.Computed):
    definition = """ # raster correction for bidirectional resonant scans

    -> StackInfo.ROI                         # animal_id, session, stack_idx, roi_id, version
    -> CorrectionChannel                     # animal_id, session, stack_idx
    ---
    raster_phase            : float          # difference between expected and recorded scan angle
    raster_std              : float          # standard deviation among raster phases in different slices
    """

    def _make_tuples(self, key):
        """ Compute raster phase discarding top and bottom 15% of slices and tapering
        edges to avoid edge artifacts."""
        print('Computing raster correction for ROI', key)

        # Get some params
        res = (StackInfo.ROI() & key).fetch1('bidirectional', 'roi_px_height',
                                             'roi_px_width', 'field_ids')
        is_bidirectional, image_height, image_width, field_ids = res
        correction_channel = (CorrectionChannel() & key).fetch1('channel') - 1

        if is_bidirectional:
            # Read the ROI
            filename_rel = (experiment.Stack.Filename() & (StackInfo.ROI() & key))
            roi_filename = filename_rel.local_filenames_as_wildcard
            roi = scanreader.read_scan(roi_filename)

            # Compute some parameters
            skip_fields = max(1, int(round(len(field_ids) * 0.10)))
            taper = np.sqrt(np.outer(signal.tukey(image_height, 0.4),
                                     signal.tukey(image_width, 0.4)))

            # Compute raster phase for each slice and take the median
            raster_phases = []
            for field_id in field_ids[skip_fields: -2 * skip_fields]:
                # Create template (average frame tapered to avoid edge artifacts)
                slice_ = roi[field_id, :, :, correction_channel, :].astype(np.float32,
                                                                           copy=False)
                anscombed = 2 * np.sqrt(slice_ - slice_.min(axis=(0, 1)) + 3 / 8)  # anscombe transform
                template = np.mean(anscombed, axis=-1) * taper

                # Compute raster correction
                raster_phases.append(galvo_corrections.compute_raster_phase(template,
                                                                            roi.temporal_fill_fraction))
            raster_phase = np.median(raster_phases)
            raster_std = np.std(raster_phases)
        else:
            raster_phase = 0
            raster_std = 0

        # Insert
        self.insert1({**key, 'raster_phase': raster_phase, 'raster_std': raster_std})

        self.notify(key)

    @notify.ignore_exceptions
    def notify(self, key):
        msg = ('raster phase for {animal_id}-{session}-{stack_idx} roi {roi_id}: '
               '{phase}').format(**key, phase=(self & key).fetch1('raster_phase'))
        (notify.SlackUser() & (experiment.Session() & key)).notify(msg)

    def correct(self, roi):
        """ Correct roi with parameters extracted from self. In place.

        :param np.array roi: ROI (fields, image_height, image_width, frames).
        """
        raster_phase = self.fetch1('raster_phase')
        fill_fraction = (StackInfo() & self).fetch1('fill_fraction')
        if abs(raster_phase) < 1e-7:
            corrected = roi.astype(np.float32, copy=False)
        else:
            corrected = roi  # in_place
            for i, field in enumerate(roi):
                corrected[i] = galvo_corrections.correct_raster(field, raster_phase,
                                                                fill_fraction)
        return corrected


@schema
class MotionCorrection(dj.Computed):
    definition = """ # motion correction for each slice in the stack

    -> RasterCorrection
    ---
    y_shifts            : longblob      # y motion correction shifts (num_slices x num_frames)
    x_shifts            : longblob      # x motion correction shifts (num_slices x num_frames)
    """

    def _make_tuples(self, key):
        """ Compute motion shifts to align frames over time and over slices."""
        print('Computing motion correction for ROI', key)

        # Get some params
        res = (StackInfo.ROI() & key).fetch1('nframes', 'roi_px_height', 'roi_px_width',
                                             'field_ids')
        num_frames, image_height, image_width, field_ids = res
        correction_channel = (CorrectionChannel() & key).fetch1('channel') - 1

        y_shifts = np.zeros([len(field_ids), num_frames])
        x_shifts = np.zeros([len(field_ids), num_frames])
        if num_frames > 1:
            # Read the ROI
            filename_rel = (experiment.Stack.Filename() & (StackInfo.ROI() & key))
            roi_filename = filename_rel.local_filenames_as_wildcard
            roi = scanreader.read_scan(roi_filename)

            # Compute some params
            skip_rows = int(round(image_height * 0.10))
            skip_cols = int(round(image_width * 0.10))

            # Map: Compute shifts in parallel
            f = performance.parallel_motion_stack  # function to map
            raster_phase = (RasterCorrection() & key).fetch1('raster_phase')
            fill_fraction = (StackInfo() & key).fetch1('fill_fraction')
            max_y_shift, max_x_shift = 20 / (StackInfo.ROI() & key).microns_per_pixel[1:]
            results = performance.map_fields(f, roi, field_ids=field_ids,
                                             channel=correction_channel,
                                             kwargs={'raster_phase': raster_phase,
                                                     'fill_fraction': fill_fraction,
                                                     'skip_rows': skip_rows,
                                                     'skip_cols': skip_cols,
                                                     'max_y_shift': max_y_shift,
                                                     'max_x_shift': max_x_shift})

            # Reduce: Collect results
            for field_idx, y_shift, x_shift in results:
                y_shifts[field_idx] = y_shift
                x_shifts[field_idx] = x_shift

        # Insert
        self.insert1({**key, 'y_shifts': y_shifts, 'x_shifts': x_shifts})

        self.notify(key)

    @notify.ignore_exceptions
    def notify(self, key):
        y_shifts, x_shifts = (MotionCorrection() & key).fetch1('y_shifts', 'x_shifts')
        fps, is_slow_stack = (StackInfo.ROI() & key).fetch1('fps', 'is_slow')
        num_slices, num_frames = y_shifts.shape
        fps = fps * (num_slices if is_slow_stack else 1)
        seconds = np.arange(num_frames) / fps

        fig, axes = plt.subplots(2, 1, figsize=(13, 10), sharex=True, sharey=True)
        axes[0].set_title('Shifts in y for all slices')
        axes[0].set_ylabel('Pixels')
        axes[0].plot(seconds, y_shifts.T)
        axes[1].set_title('Shifts in x for all slices')
        axes[1].set_ylabel('Pixels')
        axes[1].set_xlabel('Seconds')
        axes[1].plot(seconds, x_shifts.T)
        fig.tight_layout()
        img_filename = '/tmp/' + key_hash(key) + '.png'
        fig.savefig(img_filename)
        plt.close(fig)

        msg = 'motion shifts for {animal_id}-{session}-{stack_idx} roi {roi_id}'.format(
            **key)
        slack_user = notify.SlackUser() & (experiment.Session() & key)
        slack_user.notify(file=img_filename, file_title=msg)

    def save_as_tiff(self, filename='roi.tif', channel=1):
        """ Correct roi and save as a tiff file.

        :param int channel: What channel to use. Starts at 1
        """
        from tifffile import imsave

        # Get some params
        res = (StackInfo.ROI() & self).fetch1('field_ids', 'roi_px_depth',
                                              'roi_px_height', 'roi_px_width')
        field_ids, px_depth, px_height, px_width = res

        # Load ROI
        roi_filename = (experiment.Stack.Filename() & self).local_filenames_as_wildcard
        roi = scanreader.read_scan(roi_filename)

        # Map: Apply corrections to each field in parallel
        f = performance.parallel_correct_stack  # function to map
        raster_phase = (RasterCorrection() & self).fetch1('raster_phase')
        fill_fraction = (StackInfo() & self).fetch1('fill_fraction')
        y_shifts, x_shifts = self.fetch1('y_shifts', 'x_shifts')
        results = performance.map_fields(f, roi, field_ids=field_ids, channel=channel,
                                         kwargs={'raster_phase': raster_phase,
                                                 'fill_fraction': fill_fraction,
                                                 'y_shifts': y_shifts,
                                                 'x_shifts': x_shifts})

        # Reduce: Collect results
        corrected_roi = np.empty((px_depth, px_height, px_width), dtype=np.float32)
        for field_idx, corrected_field in results:
            corrected_roi[field_idx] = corrected_field

        print('Saving file at:', filename)
        imsave(filename, corrected_roi)


@schema
class Stitching(dj.Computed):
    definition = """ # stitches together overlapping rois

    -> StackInfo
    """

    @property
    def key_source(self):
        return StackInfo() - (StackInfo.ROI() - MotionCorrection())  # run iff all ROIs have been processed

    class Volume(dj.Part):
        definition = """ # union of ROIs from a stack (usually one volume per stack)

        -> Stitching
        volume_id       : tinyint       # id of this volume
        """

    class ROICoordinates(dj.Part):
        definition = """ # coordinates for each ROI in the stitched volume

        -> Stitching                    # animal_id, session, stack_idx, version
        -> MotionCorrection             # animal_id, session, stack_idx, version, roi_id
        ---
        -> Stitching.Volume             # volume to which this ROI belongs
        stitch_ys        : blob         # (px) center of each slice in a volume-wise coordinate system
        stitch_xs        : blob         # (px) center of each slice in a volume-wise coordinate system
        """

    def _make_tuples(self, key):
        """ Stitch overlapping ROIs together and correct slice-to-slice alignment.

        Iteratively stitches two overlapping ROIs if the overlapping dimension has the
        same length (up to some relative tolerance). Stitching params are calculated per
        slice.

        Edge case: when two overlapping ROIs have different px/micron resolution
            They won't be joined even if true height are the same (as pixel heights will
            not match) or pixel heights could happen to match even if true heights are
            different and thus they'll be erroneously stitched.
        """
        print('Stitching ROIs for stack', key)

        # Get some params
        correction_channel = (CorrectionChannel() & key).fetch1('channel') - 1

        # Read and correct ROIs forming this stack
        print('Correcting ROIs...')
        rois = []
        for roi_tuple in (StackInfo.ROI() & key).fetch():
            # Load ROI
            roi_filename = (experiment.Stack.Filename() &
                            roi_tuple).local_filenames_as_wildcard
            roi = scanreader.read_scan(roi_filename)

            # Map: Apply corrections to each field in parallel
            f = performance.parallel_correct_stack  # function to map
            raster_phase = (RasterCorrection() & roi_tuple).fetch1('raster_phase')
            fill_fraction = (StackInfo() & roi_tuple).fetch1('fill_fraction')
            y_shifts, x_shifts = (MotionCorrection() & roi_tuple).fetch1('y_shifts',
                                                                         'x_shifts')
            field_ids = roi_tuple['field_ids']
            results = performance.map_fields(f, roi, field_ids=field_ids,
                                             channel=correction_channel,
                                             kwargs={'raster_phase': raster_phase,
                                                     'fill_fraction': fill_fraction,
                                                     'y_shifts': y_shifts,
                                                     'x_shifts': x_shifts,
                                                     'apply_anscombe': True})

            # Reduce: Collect results
            corrected_roi = np.empty((roi_tuple['roi_px_depth'],
                                      roi_tuple['roi_px_height'],
                                      roi_tuple['roi_px_width']), dtype=np.float32)
            for field_idx, corrected_field in results:
                corrected_roi[field_idx] = corrected_field

            # Create ROI object
            um_per_px = (StackInfo.ROI() & (StackInfo.ROI().proj() &
                                            roi_tuple)).microns_per_pixel
            px_z, px_y, px_x = np.array([roi_tuple['roi_{}'.format(dim)] for dim in
                                         ['z', 'y', 'x']]) / um_per_px
            rois.append(stitching.StitchedROI(corrected_roi, x=px_x, y=px_y, z=px_z,
                                              id_=roi_tuple['roi_id']))

        def enhance(image, sigmas):
            """ Enhance 2p image. See enhancement.py for details."""
            return enhancement.sharpen_2pimage(enhancement.lcn(image, sigmas))

        def join_rows(rois_):
            """ Iteratively join all rois that overlap in the same row."""
            sorted_rois = sorted(rois_, key=lambda roi: (roi.x, roi.y))

            prev_num_rois = float('inf')
            while len(sorted_rois) < prev_num_rois:
                prev_num_rois = len(sorted_rois)

                for left, right in itertools.combinations(sorted_rois, 2):
                    if left.is_aside_to(right):
                        roi_key = {**key, 'roi_id': left.roi_coordinates[0].id}
                        um_per_px = (StackInfo.ROI() & roi_key).microns_per_pixel

                        # Compute stitching shifts
                        neighborhood_size = 25 / um_per_px[1:]
                        left_ys, left_xs = [], []
                        for l, r in zip(left.slices, right.slices):
                            left_slice = enhance(l.slice, neighborhood_size)
                            right_slice = enhance(r.slice, neighborhood_size)
                            delta_y, delta_x = stitching.linear_stitch(left_slice,
                                                                       right_slice,
                                                                       r.x - l.x)
                            left_ys.append(r.y - delta_y)
                            left_xs.append(r.x - delta_x)

                        # Fix outliers
                        max_y_shift, max_x_shift = 10 / um_per_px[1:]
                        left_ys, left_xs, _ = galvo_corrections.fix_outliers(
                            np.array(left_ys), np.array(left_xs), max_y_shift,
                            max_x_shift, method='linear')

                        # Stitch together
                        right.join_with(left, left_xs, left_ys)
                        sorted_rois.remove(left)
                        break  # restart joining

            return sorted_rois

        # Stitch overlapping rois recursively
        print('Computing stitching parameters...')
        prev_num_rois = float('Inf')  # to enter the loop at least once
        while len(rois) < prev_num_rois:
            prev_num_rois = len(rois)

            # Join rows
            rois = join_rows(rois)

            # Join columns
            [roi.rot90() for roi in rois]
            rois = join_rows(rois)
            [roi.rot270() for roi in rois]

        # Compute slice-to slice alignment
        print('Computing slice-to-slice alignment...')
        for roi in rois:
            big_volume = roi.volume
            num_slices, image_height, image_width = big_volume.shape
            roi_key = {**key, 'roi_id': roi.roi_coordinates[0].id}
            um_per_px = (StackInfo.ROI() & roi_key).microns_per_pixel

            # Enhance
            neighborhood_size = 25 / um_per_px[1:]
            for i in range(num_slices):
                big_volume[i] = enhance(big_volume[i], neighborhood_size)

            # Drop 10% of the image borders
            skip_rows = int(round(image_height * 0.1))
            skip_columns = int(round(image_width * 0.1))
            big_volume = big_volume[:, skip_rows:-skip_rows, skip_columns: -skip_columns]

            y_aligns = np.zeros(num_slices)
            x_aligns = np.zeros(num_slices)
            for i in range(1, num_slices):
                # Align current slice to previous one
                y_aligns[i], x_aligns[i] = galvo_corrections.compute_motion_shifts(
                    big_volume[i], big_volume[i - 1], in_place=False)

            # Fix outliers
            max_y_shift, max_x_shift = 15 / um_per_px[1:]
            y_fixed, x_fixed, _ = galvo_corrections.fix_outliers(y_aligns, x_aligns,
                                                                 max_y_shift, max_x_shift)

            # Accumulate shifts so shift i is shift in i -1 plus shift to align i to i-1
            y_cumsum, x_cumsum = np.cumsum(y_fixed), np.cumsum(x_fixed)

            # Detrend to discard influence of vessels going through the slices
            filter_size = int(round(60 / um_per_px[0]))  # 60 microns in z
            filter_size += 1 if filter_size % 2 == 0 else 0
            if len(y_cumsum) > filter_size:
                smoothing_filter = signal.hann(filter_size)
                smoothing_filter /= sum(smoothing_filter)
                y_detrend = y_cumsum - mirrconv(y_cumsum, smoothing_filter)
                x_detrend = x_cumsum - mirrconv(x_cumsum, smoothing_filter)
            else:
                y_detrend = y_cumsum - y_cumsum.mean()
                x_detrend = x_cumsum - x_cumsum.mean()

            # Apply alignment shifts in roi
            for slice_, y_align, x_align in zip(roi.slices, y_detrend, x_detrend):
                slice_.y -= y_align
                slice_.x -= x_align
            for roi_coord in roi.roi_coordinates:
                roi_coord.ys = [prev_y - y_align for prev_y, y_align in zip(roi_coord.ys,
                                                                            y_detrend)]
                roi_coord.xs = [prev_x - x_align for prev_x, x_align in zip(roi_coord.xs,
                                                                            x_detrend)]

        # Insert in Stitching
        print('Inserting...')
        self.insert1(key)

        # Insert each stitched volume
        for volume_id, roi in enumerate(rois, start=1):
            self.Volume().insert1({**key, 'volume_id': volume_id})

            # Insert coordinates of each ROI forming this volume
            for roi_coord in roi.roi_coordinates:
                tuple_ = {**key, 'roi_id': roi_coord.id, 'volume_id': volume_id,
                          'stitch_xs': roi_coord.xs, 'stitch_ys': roi_coord.ys}
                self.ROICoordinates().insert1(tuple_)

        self.notify(key)

    @notify.ignore_exceptions
    def notify(self, key):
        slack_user = (notify.SlackUser() & (experiment.Session() & key))
        for volume_key in (self.Volume() & key).fetch('KEY'):
            for roi_coord in (self.ROICoordinates() & volume_key).fetch(as_dict=True):
                center_z, num_slices, um_depth = (StackInfo.ROI() & roi_coord).fetch1(
                    'roi_z', 'roi_px_depth', 'roi_um_depth')
                first_z = center_z - um_depth / 2 + (um_depth / num_slices) / 2
                depths = first_z + (um_depth / num_slices) * np.arange(num_slices)

                fig, axes = plt.subplots(2, 1, figsize=(15, 8), sharex=True)
                axes[0].set_title('Center position (x)')
                axes[0].plot(depths, roi_coord['stitch_xs'])
                axes[1].set_title('Center position (y)')
                axes[1].plot(depths, roi_coord['stitch_ys'])
                axes[0].set_ylabel('Pixels')
                axes[0].set_xlabel('Depths')
                fig.tight_layout()
                img_filename = '/tmp/' + key_hash(key) + '.png'
                fig.savefig(img_filename, bbox_inches='tight')
                plt.close(fig)

                msg = ('stitch traces for {animal_id}-{session}-{stack_idx} volume '
                       '{volume_id} roi {roi_id}').format(**roi_coord)
                slack_user.notify(file=img_filename, file_title=msg)


@schema
class CorrectedStack(dj.Computed):
    definition = """ # all slices of each stack after corrections.

    -> Stitching.Volume                 # animal_id, session, stack_idx, volume_id
    ---
    z               : float             # (um) center of volume in the motor coordinate system (cortex is at 0)
    y               : float             # (um) center of volume in the motor coordinate system
    x               : float             # (um) center of volume in the motor coordinate system
    px_depth        : smallint          # number of slices
    px_height       : smallint          # lines per frame
    px_width        : smallint          # pixels per line
    um_depth        : float             # depth in microns 
    um_height       : float             # height in microns
    um_width        : float             # width in microns
    surf_z          : float             # (um) depth of first slice - half a z step (cortex is at z=0)     
    """

    class Slice(dj.Part):
        definition = """ # single slice of one stack

        -> CorrectedStack
        -> shared.Channel
        islice              : smallint          # index of slice in volume
        ---
        slice               : longblob          # image (height x width)
        """

    def _make_tuples(self, key):
        print('Correcting stack', key)

        for channel in range((StackInfo() & key).fetch1('nchannels')):
            # Correct ROIs
            rois = []
            for roi_tuple in (StackInfo.ROI() * Stitching.ROICoordinates() & key).fetch():
                # Load ROI
                roi_filename = (experiment.Stack.Filename() &
                                roi_tuple).local_filenames_as_wildcard
                roi = scanreader.read_scan(roi_filename)

                # Map: Apply corrections to each field in parallel
                f = performance.parallel_correct_stack  # function to map
                raster_phase = (RasterCorrection() & roi_tuple).fetch1('raster_phase')
                fill_fraction = (StackInfo() & key).fetch1('fill_fraction')
                y_shifts, x_shifts = (MotionCorrection() & roi_tuple).fetch1('y_shifts',
                                                                             'x_shifts')
                field_ids = roi_tuple['field_ids']
                results = performance.map_fields(f, roi, field_ids=field_ids,
                                                 channel=channel,
                                                 kwargs={'raster_phase': raster_phase,
                                                         'fill_fraction': fill_fraction,
                                                         'y_shifts': y_shifts,
                                                         'x_shifts': x_shifts})

                # Reduce: Collect results
                corrected_roi = np.empty((roi_tuple['roi_px_depth'],
                                          roi_tuple['roi_px_height'],
                                          roi_tuple['roi_px_width']), dtype=np.float32)
                for field_idx, corrected_field in results:
                    corrected_roi[field_idx] = corrected_field

                # Create ROI object (with pixel x, y, z coordinates)
                px_z = roi_tuple['roi_z'] * (roi_tuple['roi_px_depth'] /
                                             roi_tuple['roi_um_depth'])
                ys = list(roi_tuple['stitch_ys'])
                xs = list(roi_tuple['stitch_xs'])
                rois.append(stitching.StitchedROI(corrected_roi, x=xs, y=ys, z=px_z,
                                                  id_=roi_tuple['roi_id']))

            def join_rows(rois_):
                """ Iteratively join all rois that overlap in the same row."""
                sorted_rois = sorted(rois_, key=lambda roi: (roi.x, roi.y))

                prev_num_rois = float('inf')
                while len(sorted_rois) < prev_num_rois:
                    prev_num_rois = len(sorted_rois)

                    for left, right in itertools.combinations(sorted_rois, 2):
                        if left.is_aside_to(right):
                            left_xs = [s.x for s in left.slices]
                            left_ys = [s.y for s in left.slices]
                            right.join_with(left, left_xs, left_ys)
                            sorted_rois.remove(left)
                            break  # restart joining

                return sorted_rois

            # Stitch all rois together. This is convoluted because smooth blending in
            # join_with assumes rois are next to (not below or atop of) each other
            prev_num_rois = float('Inf')  # to enter the loop at least once
            while len(rois) < prev_num_rois:
                prev_num_rois = len(rois)

                # Join rows
                rois = join_rows(rois)

                # Join columns
                [roi.rot90() for roi in rois]
                rois = join_rows(rois)
                [roi.rot270() for roi in rois]

            # Check stitching went alright
            if len(rois) > 1:
                msg = 'ROIs for volume {} could not be stitched properly'.format(key)
                raise PipelineException(msg)
            stitched = rois[0]

            # Insert in CorrectedStack
            roi_info = StackInfo.ROI() & key & {'roi_id': stitched.roi_coordinates[0].id}
            um_per_px = roi_info.microns_per_pixel
            tuple_ = key.copy()
            tuple_['z'] = stitched.z * um_per_px[0]
            tuple_['y'] = stitched.y * um_per_px[1]
            tuple_['x'] = stitched.x * um_per_px[2]
            tuple_['px_depth'] = stitched.depth
            tuple_['px_height'] = stitched.height
            tuple_['px_width'] = stitched.width
            tuple_['um_depth'] = roi_info.fetch1('roi_um_depth')  # same as original rois
            tuple_['um_height'] = stitched.height * um_per_px[1]
            tuple_['um_width'] = stitched.width * um_per_px[2]
            tuple_['surf_z'] = (stitched.z - stitched.depth / 2) * um_per_px[0]
            self.insert1(tuple_, skip_duplicates=True)

            # Insert each slice
            for i, slice_ in enumerate(stitched.volume):
                self.Slice().insert1({**key, 'channel': channel + 1, 'islice': i + 1,
                                      'slice': slice_})

            self.notify({**key, 'channel': channel + 1})

    @notify.ignore_exceptions
    def notify(self, key):
        import imageio

        volume = (self & key).get_stack(channel=key['channel'])
        volume = volume[:: int(volume.shape[0] / 8)]  # volume at 8 diff depths
        video_filename = '/tmp/' + key_hash(key) + '.gif'
        imageio.mimsave(video_filename, float2uint8(volume), duration=1)

        msg = ('corrected stack for {animal_id}-{session}-{stack_idx} volume {volume_id} '
               'channel {channel}').format(**key)
        slack_user = notify.SlackUser() & (experiment.Session() & key)
        slack_user.notify(file=video_filename, file_title=msg,
                          channel='#pipeline_quality')

    @property
    def microns_per_pixel(self):
        """ Returns an array with microns per pixel in depth, height and width. """
        um_dims = self.fetch1('um_depth', 'um_height', 'um_width')
        px_dims = self.fetch1('px_depth', 'px_height', 'px_width')
        return np.array([um_dim / px_dim for um_dim, px_dim in zip(um_dims, px_dims)])

    def get_stack(self, channel=1):
        """ Get full stack (num_slices, height, width).

        :param int channel: What channel to use. Starts at 1

        :returns The stack: a (num_slices, image_height, image_width) array.
        :rtype: np.array (float32)
        """
        slice_rel = (CorrectedStack.Slice() & self & {'channel': channel})
        slices = slice_rel.fetch('slice', order_by='islice')
        return np.stack(slices)

    def save_as_tiff(self, filename='stack.tif'):
        """ Save current stack as a tiff file."""
        from tifffile import imsave

        # Create a composite interleaving channels
        height, width, depth = self.fetch1('px_height', 'px_width', 'px_depth')
        num_channels = (StackInfo() & self).fetch1('nchannels')
        composite = np.zeros([num_channels * depth, height, width], dtype=np.float32)
        for i in range(num_channels):
            composite[i::num_channels] = self.get_stack(i + 1)

        # Save
        print('Saving file at:', filename)
        imsave(filename, composite)

    def save_video(self, filename='stack.mp4', channel=1, fps=10, dpi=250):
        """ Creates an animation video showing a fly-over of the stack (top to bottom).

        :param string filename: Output filename (path + filename)
        :param int channel: What channel to use. Starts at 1
        :param int start_index: Where in the scan to start the video.
        :param int fps: Number of slices shown per second.
        :param int dpi: Dots per inch, controls the quality of the video.

        :returns Figure. You can call show() on it.
        :rtype: matplotlib.figure.Figure
        """
        from matplotlib import animation

        stack = self.get_stack(channel=channel)
        num_slices = stack.shape[0]

        fig, axes = plt.subplots(1, 1, sharex=True, sharey=True)
        im = fig.gca().imshow(stack[int(num_slices / 2)])
        video = animation.FuncAnimation(fig, lambda i: im.set_data(stack[i]), num_slices,
                                        interval=1000 / fps)
        fig.tight_layout()

        if not filename.endswith('.mp4'):
            filename += '.mp4'
        print('Saving video at:', filename)
        print('If this takes too long, stop it and call again with dpi <', dpi,
              '(default)')
        video.save(filename, dpi=dpi)

        return fig


@schema
class PreprocessedStack(dj.Computed):
    definition = """ # Resize to 1 um^3, apply local contrast normalization and sharpen

    -> CorrectedStack
    -> shared.Channel
    ---
    resized:        external-stack      # original stack resized to 1 um^3
    lcned:          external-stack      # local contrast normalized stack. Filter size: (3, 25, 25)
    sharpened:      external-stack      # sharpened stack. Filter size: 1
    """

    @property
    def key_source(self):
        # restrict each stack to its channels
        return (CorrectedStack * shared.Channel).proj() & CorrectedStack.Slice.proj()

    def make(self, key):
        from .utils import registration
        from .utils import enhancement

        # Load stack
        stack = (CorrectedStack() & key).get_stack(key['channel'])

        # Resize to be 1 um^3
        um_sizes = (CorrectedStack & key).fetch1('um_depth', 'um_height', 'um_width')
        resized = registration.resize(stack, um_sizes, desired_res=1)

        # Enhance
        lcned = enhancement.lcn(resized, (3, 25, 25))

        # Sharpen
        sharpened = enhancement.sharpen_2pimage(lcned, 1)

        # Insert
        self.insert1({**key, 'resized': resized, 'lcned': lcned, 'sharpened': sharpened})


@schema
class Surface(dj.Computed):
    definition = """ # Calculated surface of the brain

    -> PreprocessedStack
    -> shared.SurfaceMethod
    ---
    guessed_points    : longblob              # Array of guessed depths stored in (z,y,x) format
    surface_im        : longblob          # Matrix of fitted depth for each pixel in stack. Value is number of pixels to surface from top of array.
    lower_bound_im    : longblob          # Lower bound of 95th percentile confidence interval
    upper_bound_im    : longblob          # Upper bound of 95th percentile confidence interval
    """

    def make(self, key):

        # WARNINGS
        #  - This code assumes the surface will be in the top half of the stack
        #      - Only the top half of z-values are analyzed
        #  - Points along the edge are dropped to avoid errors due to blank space left by stack registration
        #  - This code assumes the surface median intensity should be in the bottom 60% of the range of values over z
        #      - ex. Intensities ranges from 10-20. Surface points must have an intensity < .6*(20-10) + 10 = 17.5
        #      - This is within the 2r x 2r window being analyzed
        #  - This code drops any 2r x 2r field where the first median value is above the 30th-percentile of the whole stack.
        #  - Windows where the final median intensity is below 10 are removed
        #      - Attempts to replace this with a percentile all fail
        #  - This code drops guessed depths > 95th-percentile and < 5th-percentile to be more robust to outliers

        valid_method_ids = [1]  # Used to check if method is implemented

        # SETTINGS
        # Note: Intial parameters for fitting set further down
        r = 50  # Radius of square in pixels
        upper_threshold_percent = 0.6  # Surface median intensity should be in the bottom X% of the *range* of medians
        gaussian_blur_size = 5  # Size of gaussian blur applied to slice
        min_points_allowed = 10  # If there are less than X points after filtering, throw an error
        bounds = ([0, 0, np.NINF, np.NINF, np.NINF], [np.Inf, np.Inf, np.Inf, np.Inf, np.Inf])  # Bounds for paraboloid fit
        ss_percent = 0.40  # Percentage of points to subsample for robustness check
        num_iterations = 1000  # Number of iterations to use for robustness check

        # DEFINITIONS
        def surface_eqn(data, a, b, c, d, f):
            x, y = data
            return a * x ** 2 + b * y ** 2 + c * x + d * y + f

        # MAIN BODY
        if int(key['surface_method_id']) not in valid_method_ids:
            raise PipelineException(f'Error: surface_method_id {key["surface_method_id"]} is not implemented')

        print('Calculating surface of brain for stack', key)
        full_stack = (PreprocessedStack & key).fetch1('resized')
        depth, height, width = full_stack.shape

        surface_guess_map = []
        r_xs = np.arange(r, width - width % r, r * 2)[1:-1]
        r_ys = np.arange(r, height - height % r, r * 2)[1:-1]
        full_mesh_x, full_mesh_y = np.meshgrid(np.arange(width), np.arange(height))

        # Surface z should be below this value
        z_lim = int(depth / 2)
        # Mean intensity of the first frame in the slice should be less than this value
        z_0_upper_threshold = np.percentile(full_stack, 30)

        for x in r_xs:
            for y in r_ys:
                stack_slice_medians = np.percentile(full_stack[0:z_lim, y - r:y + r, x - r:x + r], 50, axis=(1, 2))
                blurred_slice = ndimage.gaussian_filter1d(stack_slice_medians, gaussian_blur_size)

                upper_threshold_value = upper_threshold_percent * (
                        (blurred_slice.max() - blurred_slice.min()) - blurred_slice.min())
                upper_threshold_idx = np.where(blurred_slice > upper_threshold_value)[0][0]

                stack_slice_derivative = ndimage.sobel(blurred_slice)
                surface_z = np.argmax(stack_slice_derivative)

                if ((surface_z < upper_threshold_idx) and (blurred_slice[0] < z_0_upper_threshold) and
                        (blurred_slice[-1] > 10)):
                    surface_guess_map.append((surface_z, y, x))

        if len(surface_guess_map) < min_points_allowed:
            raise PipelineException(f"Surface calculation could not find enough valid points for {key}. Only "
                                    f"{len(surface_guess_map)} detected")

        # Drop the z-values lower than 5th-percentile or greater than 95th-percentile
        arr = np.array(surface_guess_map)
        top = np.percentile(arr[:, 0], 95)
        bot = np.percentile(arr[:, 0], 5)
        surface_guess_map = arr[np.logical_and(arr[:, 0] > bot, arr[:, 0] < top)]

        # Guess for initial parameters
        initial = [1, 1, int(width / 2), int(height / 2), 1]

        popt, pcov = optimize.curve_fit(surface_eqn, (surface_guess_map[:, 2], surface_guess_map[:, 1]),
                                        surface_guess_map[:, 0], p0=initial, maxfev=10000, bounds=bounds)

        calculated_surface_map = surface_eqn((full_mesh_x, full_mesh_y), *popt)

        all_sub_fitted_z = np.zeros((num_iterations, height, width))
        for i in np.arange(num_iterations):
            indices = np.random.choice(surface_guess_map.shape[0], int(surface_guess_map.shape[0] * ss_percent),
                                       replace=False)
            subsample = surface_guess_map[indices]
            sub_popt, sub_pcov = optimize.curve_fit(surface_eqn, (subsample[:, 2], subsample[:, 1]), subsample[:, 0],
                                                    p0=initial, maxfev=10000, bounds=bounds)
            all_sub_fitted_z[i, :, :] = surface_eqn((full_mesh_x, full_mesh_y), *sub_popt)

        z_min_matrix = np.percentile(all_sub_fitted_z, 5, axis=0)
        z_max_matrix = np.percentile(all_sub_fitted_z, 95, axis=0)

        surface_key = {**key, 'guessed_points': surface_guess_map, 'surface_im': calculated_surface_map,
                       'lower_bound_im': z_min_matrix, 'upper_bound_im': z_max_matrix}

        self.insert1(surface_key)

    def plot_surface3d(self, fig_height=7, fig_width=9):
        """ Plot guessed surface points and fitted surface mesh in 3D

        :param fig_height: Height of returned figure
        :param fig_width: Width of returned figure
        :returns Figure. You can call show() on it.
        :rtype: matplotlib.figure.Figure
        """

        from mpl_toolkits.mplot3d import Axes3D
        from matplotlib import cm

        surface_guess_map, fitted_surface = self.fetch1('guessed_points', 'surface_im')
        surface_height, surface_width = fitted_surface.shape
        mesh_x, mesh_y = np.meshgrid(np.arange(surface_width), np.arange(surface_height))

        fig = plt.figure(figsize=(fig_width, fig_height))
        ax = fig.gca(projection='3d')

        surf = ax.plot_surface(mesh_x, mesh_y, fitted_surface, cmap=cm.coolwarm, linewidth=0, antialiased=False,
                               alpha=0.5)
        ax.scatter(surface_guess_map[:, 2], surface_guess_map[:, 1], surface_guess_map[:, 0], color='grey')
        fig.colorbar(surf, shrink=0.5, aspect=5)
        ax.invert_zaxis()

        return fig

    def plot_surface2d(self, r=50, z=None, fig_height=10, fig_width=20):
        """ Plot grid of guessed points and fitted surface depths spaced 2r apart on top of stack slice at depth = z

        :param r: Defines radius of square for each grid point
        :param z: Pixel depth of stack to show behind depth grid
        :param fig_height: Height of returned figure
        :param fig_width: Width of returned figure
        :returns Figure. You can call show() on it.
        :rtype: matplotlib.figure.Figure
        """

        from matplotlib import cm

        full_stack = (PreprocessedStack & self).fetch1('resized')
        stack_depth, stack_height, stack_width = full_stack.shape
        surface_guess_map, fitted_surface = self.fetch1('guessed_points', 'surface_im')
        fig, axes = plt.subplots(1, 2, figsize=(fig_width, fig_height))

        r_xs = np.arange(r, stack_width - stack_width % r, r * 2)
        r_ys = np.arange(r, stack_height - stack_height % r, r * 2)
        r_mesh_x, r_mesh_y = np.meshgrid(r_xs, r_ys)

        # Using median of depth to pick slice of stack to show if not defined
        if z is None:
            z = np.median(fitted_surface)
        if z < 0 or z > stack_depth:
            raise PipelineException(f'Error: Z parameter {z} is out of bounds for stack with depth {depth}')

        vmin = np.min((np.min(fitted_surface), np.min(surface_guess_map[:, 0])))
        vmax = np.max((np.max(fitted_surface), np.max(surface_guess_map[:, 0])))
        guessed_scatter = axes[0].scatter(x=surface_guess_map[:, 2], y=surface_guess_map[:, 1],
                                          c=surface_guess_map[:, 0], cmap=cm.hot, vmin=vmin, vmax=vmax)
        fitted_scatter = axes[1].scatter(x=r_mesh_x, y=r_mesh_y, c=fitted_surface[r_mesh_y, r_mesh_x], cmap=cm.hot,
                                         vmin=vmin, vmax=vmax)

        for point in surface_guess_map:
            axes[0].annotate(int(point[0]), (point[2], point[1]), color='white')
        for x in r_xs:
            for y in r_ys:
                axes[1].annotate(int(fitted_surface[y, x]), (x, y), color='white')

        fig.colorbar(guessed_scatter, ax=axes[0], fraction=0.05)
        axes[0].set_title(f'Guessed Depth, Z = {int(z)}')
        fig.colorbar(fitted_scatter, ax=axes[1], fraction=0.05)
        axes[1].set_title(f'Fitted Depth, Z = {int(z)}')
        for ax in axes:
            ax.imshow(full_stack[int(z), :, :])
            ax.set_axis_off()

        return fig


@schema
class SegmentationTask(dj.Manual):
    definition = """ # defines the target, the method and the channel to use for segmentation

   -> CorrectedStack
   -> shared.Channel
   -> shared.StackSegmMethod
   ---
   -> experiment.Compartment
   """

    def fill(self, key, channel=1, stacksegm_method=2, compartment='soma'):
        for stack_key in (CorrectedStack() & key).fetch(dj.key):
            tuple_ = {**stack_key, 'channel': channel,
                      'stacksegm_method': stacksegm_method,
                      'compartment': compartment}
            self.insert1(tuple_, ignore_extra_fields=True, skip_duplicates=True)


@schema
class Segmentation(dj.Computed):
    definition = """ # 3-d stack segmentation
    
    -> PreprocessedStack
    -> SegmentationTask
    ---
    segmentation            : external-stack # voxel-wise cell-ids (0 for background)
    nobjects                : int            # number of cells found            
    """

    class ConvNet(dj.Part):
        definition = """ # attributes particular to convnet based methods
        -> master
        ---
        centroids           : external-stack # voxel-wise probability of centroids
        probs               : external-stack # voxel-wise probability of cell nuclei 
        seg_threshold       : float          # threshold used for the probability maps
        min_voxels          : int            # minimum number of voxels (in cubic microns)
        max_voxels          : int            # maximum number of voxels (in cubic microns)
        compactness_factor  : float          # compactness factor used for the watershed segmentation
        """

    def _make_tuples(self, key):
        from .utils import segmentation3d

        # Set params
        seg_threshold = 0.8
        min_voxels = 65  # sphere of diameter 5
        max_voxels = 4186  # sphere of diameter 20
        compactness_factor = 0.05 # bigger produces rounder cells
        pad_mode = 'reflect'  # any valid mode in np.pad

        # Get stack at 1 um**3 voxels
        resized = (PreprocessedStack & key).fetch1('resized')

        # Segment
        if key['stacksegm_method'] not in [1, 2]:
            raise PipelineException('Unrecognized stack segmentation method: {}'.format(
                key['stacksegm_method']))
        method = 'single' if key['stacksegm_method'] == 1 else 'ensemble'
        centroids, probs, segmentation = segmentation3d.segment(resized, method, pad_mode,
                                                                seg_threshold, min_voxels,
                                                                max_voxels,
                                                                compactness_factor)

        # Insert
        self.insert1({**key, 'nobjects': segmentation.max(),
                      'segmentation': segmentation})
        self.ConvNet().insert1({**key, 'centroids': centroids, 'probs': probs,
                                'seg_threshold': seg_threshold, 'min_voxels': min_voxels,
                                'max_voxels': max_voxels,
                                'compactness_factor': compactness_factor})
        self.notify(key)

    @notify.ignore_exceptions
    def notify(self, key):
        import imageio
        from bl3d import utils

        volume = (self & key).fetch1('segmentation')
        volume = volume[:: int(volume.shape[0] / 8)]  # volume at 8 diff depths
        colored = utils.colorize_label(volume)
        video_filename = '/tmp/' + key_hash(key) + '.gif'
        imageio.mimsave(video_filename, colored, duration=1)

        msg = 'segmentation for {animal_id}-{session}-{stack_idx}'.format(**key)
        slack_user = notify.SlackUser() & (experiment.Session() & key)
        slack_user.notify(file=video_filename, file_title=msg,
                          channel='#pipeline_quality')


@schema
class RegistrationTask(dj.Manual):
    definition = """ # declare scan fields to register to a stack as well as channels and method used

    -> CorrectedStack.proj(stack_session='session') # animal_id, stack_session, stack_idx, volume_id
    -> shared.Channel.proj(stack_channel='channel')
    -> experiment.Scan.proj(scan_session='session')  # animal_id, scan_session, scan_idx
    -> shared.Channel.proj(scan_channel='channel')
    -> shared.Field
    -> shared.RegistrationMethod
    """

    def fill(self, stack_key, scan_key, stack_channel=1, scan_channel=1, method=5):
        # Add stack attributes
        stack_rel = CorrectedStack() & stack_key
        if len(stack_rel) > 1:
            raise PipelineException('More than one stack match stack_key {}'.format(
                stack_key))
        tuple_ = stack_rel.proj(stack_session='session').fetch1()

        # Add common attributes
        tuple_['stack_channel'] = stack_channel
        tuple_['scan_channel'] = scan_channel
        tuple_['registration_method'] = method

        # Add scan attributes
        fields_rel = reso.ScanInfo.Field.proj() + meso.ScanInfo.Field.proj() & scan_key
        scan_animal_ids = np.unique(fields_rel.fetch('animal_id'))
        if len(scan_animal_ids) > 1 or scan_animal_ids[0] != tuple_['animal_id']:
            raise PipelineException('animal_id of stack and scan do not match.')
        for field in fields_rel.fetch():
            RegistrationTask().insert1({**tuple_, 'scan_session': field['session'],
                                        'scan_idx': field['scan_idx'],
                                        'field': field['field']}, skip_duplicates=True)


@schema
class Registration(dj.Computed):
    """ Our affine matrix A is represented as the usual 4 x 4 matrix using homogeneous
    coordinates, i.e., each point p is an [x, y, z, 1] vector.

    Because each field is flat, the original z coordinate will be the same at each grid
    position (zero) and thus it won't affect its final position, so our affine matrix has
    only 9 parameters: a11, a21, a31, a12, a22, a32, a14, a24 and a34.
    """
    definition = """ # align a 2-d scan field to a stack

    -> PreprocessedStack.proj(stack_session='session', stack_channel='channel')
    -> RegistrationTask
    """
    @property
    def key_source(self):
        stacks = PreprocessedStack.proj(stack_session='session', stack_channel='channel')
        
        return (stacks * RegistrationTask & {'registration_method': 5}) & (meso.SummaryImages + reso.SummaryImages).proj(scan_session='session')


    class Rigid(dj.Part):
        definition = """ # 3-d template matching keeping the stack straight

        -> master
        ---
        reg_x       : float         # (um) center of field in motor coordinate system
        reg_y       : float         # (um) center of field in motor coordinate system
        reg_z       : float         # (um) center of field in motor coordinate system
        score       : float         # cross-correlation score (-1 to 1)
        reg_field   : longblob      # extracted field from the stack in the specified position
        """

    class Affine(dj.Part):
        definition = """ # affine matrix learned via gradient ascent

        -> master
        ---
        a11             : float         # (um) element in row 1, column 1 of the affine matrix
        a21             : float         # (um) element in row 2, column 1 of the affine matrix
        a31             : float         # (um) element in row 3, column 1 of the affine matrix
        a12             : float         # (um) element in row 1, column 2 of the affine matrix
        a22             : float         # (um) element in row 2, column 2 of the affine matrix
        a32             : float         # (um) element in row 3, column 2 of the affine matrix
        reg_x           : float         # (um) element in row 1, column 4 of the affine matrix
        reg_y           : float         # (um) element in row 2, column 4 of the affine matrix
        reg_z           : float         # (um) element in row 3, column 4 of the affine matrix
        score           : float         # cross-correlation score (-1 to 1)
        reg_field       : longblob      # extracted field from the stack in the specified position
        """

    class NonRigid(dj.Part):
        definition = """ # affine plus deformation field learned via gradient descent

        -> master
        ---
        a11             : float         # (um) element in row 1, column 1 of the affine matrix
        a21             : float         # (um) element in row 2, column 1 of the affine matrix
        a31             : float         # (um) element in row 3, column 1 of the affine matrix
        a12             : float         # (um) element in row 1, column 2 of the affine matrix
        a22             : float         # (um) element in row 2, column 2 of the affine matrix
        a32             : float         # (um) element in row 3, column 2 of the affine matrix
        reg_x           : float         # (um) element in row 1, column 4 of the affine matrix
        reg_y           : float         # (um) element in row 2, column 4 of the affine matrix
        reg_z           : float         # (um) element in row 3, column 4 of the affine matrix
        landmarks       : longblob      # (um) x, y position of each landmark (num_landmarks x 2) assuming center of field is at (0, 0)
        deformations    : longblob      # (um) x, y, z deformations per landmark (num_landmarks x 3)
        score           : float         # cross-correlation score (-1 to 1)
        reg_field       : longblob      # extracted field from the stack in the specified position
        """

    class Params(dj.Part):
        definition = """ # document some parameters used for the registration

        -> master
        ---
        rigid_zrange    : int           # microns above and below experimenter's estimate (in z) to search for rigid registration
        lr_linear       : float         # learning rate for the linear part of the affine matrix
        lr_translation  : float         # learning rate for the translation vector
        affine_iters    : int           # number of iterations to learn the affine registration
        random_seed     : int           # seed used to initialize landmark deformations
        landmark_gap    : int           # number of microns between landmarks
        rbf_radius      : int           # critical radius for the gaussian radial basis function
        lr_deformations : float         # learning rate for the deformation values
        wd_deformations : float         # regularization term to control size of the deformations
        smoothness_factor : float       # regularization term to control curvature of warping field
        nonrigid_iters  : int           # number of iterations to optimize for the non-rigid parameters
        """

    def make(self, key):
        from .utils import registration
        from .utils import enhancement

        # Set params
        rigid_zrange = 80  # microns to search above and below estimated z for rigid registration
        lr_linear = 0.001  # learning rate / step size for the linear part of the affine matrix
        lr_translation = 1  # learning rate / step size for the translation vector
        affine_iters = 200  # number of optimization iterations to learn the affine parameters
        random_seed = 1234  # seed for torch random number generator (used to initialize deformations)
        landmark_gap = 100  # spacing for the landmarks
        rbf_radius = 150  # critical radius for the gaussian rbf
        lr_deformations = 0.1  # learning rate / step size for deformation values
        wd_deformations = 1e-4  # weight decay for deformations; controls their size
        smoothness_factor = 0.01  # factor to keep the deformation field smooth
        nonrigid_iters = 200  # number of optimization iterations for the nonrigid parameters

        # Get enhanced stack
        stack_key = {'animal_id': key['animal_id'], 'session': key['stack_session'],
                     'stack_idx': key['stack_idx'], 'volume_id': key['volume_id'],
                     'channel': key['stack_channel']}
        original_stack = (PreprocessedStack & stack_key).fetch1('resized')
        stack = (PreprocessedStack & stack_key).fetch1('sharpened')

        # Get field
        field_key = {'animal_id': key['animal_id'], 'session': key['scan_session'],
                     'scan_idx': key['scan_idx'], 'field': key['field'],
                     'channel': key['scan_channel']}
        pipe = (reso if reso.ScanInfo & field_key else meso if meso.ScanInfo & field_key
                else None)
        original_field = (pipe.SummaryImages.Average & field_key).fetch1(
            'average_image').astype(np.float32)

        # Enhance field
        field_dims = ((reso.ScanInfo if pipe == reso else meso.ScanInfo.Field) &
                      field_key).fetch1('um_height', 'um_width')
        original_field = registration.resize(original_field, field_dims, desired_res=1)
        field = enhancement.sharpen_2pimage(enhancement.lcn(original_field, (15, 15)), 1)

        # Drop some edges to avoid artifacts
        field = field[15:-15, 15:-15]
        stack = stack[5:-5, 15:-15, 15:-15]


        # RIGID REGISTRATION
        from skimage import feature

        # Get initial estimate of field depth from experimenters
        field_z = (pipe.ScanInfo.Field & field_key).fetch1('z')
        stack_z = (CorrectedStack & stack_key).fetch1('z')
        z_limits = stack_z - stack.shape[0] / 2, stack_z + stack.shape[0] / 2
        if field_z < z_limits[0] or field_z > z_limits[1]:
            print('Warning: Estimated depth ({}) outside stack range ({}-{}).'.format(
                field_z, *z_limits))

        # Run registration with no rotations
        px_z = field_z - stack_z + stack.shape[0] / 2 - 0.5
        mini_stack = stack[max(0, int(round(px_z - rigid_zrange))): int(round(
            px_z + rigid_zrange))]
        corrs = np.stack([feature.match_template(s, field, pad_input=True) for s in
                          mini_stack])
        smooth_corrs = ndimage.gaussian_filter(corrs, 0.7)

        # Get results
        min_z = max(0, int(round(px_z - rigid_zrange)))
        min_y = int(round(0.05 * stack.shape[1]))
        min_x = int(round(0.05 * stack.shape[2]))
        mini_corrs = smooth_corrs[:, min_y:-min_y, min_x:-min_x]
        rig_z, rig_y, rig_x = np.unravel_index(np.argmax(mini_corrs), mini_corrs.shape)

        # Rewrite coordinates with respect to original z
        rig_z = (min_z + rig_z + 0.5) - stack.shape[0] / 2
        rig_y = (min_y + rig_y + 0.5) - stack.shape[1] / 2
        rig_x = (min_x + rig_x + 0.5) - stack.shape[2] / 2

        del (field_z, stack_z, z_limits, px_z, mini_stack, corrs, smooth_corrs, min_z,
             min_y, min_x, mini_corrs)


        # AFFINE REGISTRATION
        import torch
        from torch import optim

        # Create field grid (height x width x 2)
        grid = registration.create_grid(field.shape)

        # Create torch tensors
        stack_ = torch.as_tensor(stack, dtype=torch.float32)
        field_ = torch.as_tensor(field, dtype=torch.float32)
        grid_ = torch.as_tensor(grid, dtype=torch.float32)

        # Define parameters and optimizer
        linear = torch.nn.Parameter(torch.eye(3)[:, :2])  # first two columns of rotation matrix
        translation = torch.nn.Parameter(torch.tensor([rig_x, rig_y, rig_z]))  # translation vector
        affine_optimizer = optim.Adam([{'params': linear, 'lr': lr_linear},
                                       {'params': translation, 'lr': lr_translation}])

        # Optimize
        for i in range(affine_iters):
            # Zero gradients
            affine_optimizer.zero_grad()

            # Compute gradients
            pred_grid = registration.affine_product(grid_, linear, translation) # w x h x 3
            pred_field = registration.sample_grid(stack_, pred_grid)
            corr_loss = -(pred_field * field_).sum() / (torch.norm(pred_field) *
                                                        torch.norm(field_))
            print('Corr at iteration {}: {:5.4f}'.format(i, -corr_loss))
            corr_loss.backward()

            # Update
            affine_optimizer.step()

        # Save em (originals will be modified during non-rigid registration)
        affine_linear = linear.detach().clone()
        affine_translation = translation.detach().clone()


        # NON-RIGID REGISTRATION
        # Inspired by the the Demon's Algorithm (Thirion, 1998)
        torch.manual_seed(random_seed) # we use random initialization below

        # Create landmarks (and their corresponding deformations)
        first_y = int(round((field.shape[0] % landmark_gap) / 2))
        first_x = int(round((field.shape[1] % landmark_gap) / 2))
        landmarks = grid_[first_x::landmark_gap, first_y::landmark_gap].contiguous().view(
            -1, 2)  # num_landmarks x 2

        # Compute rbf scores between landmarks and grid coordinates and between landmarks
        grid_distances = torch.norm(grid_.unsqueeze(-2) - landmarks, dim=-1)
        grid_scores = torch.exp(-(grid_distances * (1 / rbf_radius)) ** 2)  # w x h x num_landmarks
        landmark_distances = torch.norm(landmarks.unsqueeze(-2) - landmarks, dim=-1)
        landmark_scores = torch.exp(-(landmark_distances * (1 / 200)) ** 2)  # num_landmarks x num_landmarks

        # Define parameters and optimizer
        deformations = torch.nn.Parameter(torch.randn((landmarks.shape[0], 3)) / 10)  # N(0, 0.1)
        nonrigid_optimizer = optim.Adam([deformations], lr=lr_deformations,
                                        weight_decay=wd_deformations)

        # Optimize
        for i in range(nonrigid_iters):
            # Zero gradients
            affine_optimizer.zero_grad()  # we reuse affine_optimizer so the affine matrix changes slowly
            nonrigid_optimizer.zero_grad()

            # Compute grid with radial basis
            affine_grid = registration.affine_product(grid_, linear, translation)
            warping_field = torch.einsum('whl,lt->wht', (grid_scores, deformations))
            pred_grid = affine_grid + warping_field
            pred_field = registration.sample_grid(stack_, pred_grid)

            # Compute loss
            corr_loss = -(pred_field * field_).sum() / (torch.norm(pred_field) *
                                                        torch.norm(field_))

            # Compute cosine similarity between landmarks (and weight em by distance)
            norm_deformations = deformations / torch.norm(deformations, dim=-1,
                                                          keepdim=True)
            cosine_similarity = torch.mm(norm_deformations, norm_deformations.t())
            reg_term = -((cosine_similarity * landmark_scores).sum() /
                         landmark_scores.sum())

            # Compute gradients
            loss = corr_loss + smoothness_factor * reg_term
            print('Corr/loss at iteration {}: {:5.4f}/{:5.4f}'.format(i, -corr_loss,
                                                                      loss))
            loss.backward()

            # Update
            affine_optimizer.step()
            nonrigid_optimizer.step()

        # Save final results
        nonrigid_linear = linear.detach().clone()
        nonrigid_translation = translation.detach().clone()
        nonrigid_landmarks = landmarks.clone()
        nonrigid_deformations = deformations.detach().clone()


        # COMPUTE SCORES (USING THE ENHANCED AND CROPPED VERSION OF THE FIELD)
        # Rigid
        pred_grid = registration.affine_product(grid_, torch.eye(3)[:, :2],
                                                torch.tensor([rig_x, rig_y, rig_z]))
        pred_field = registration.sample_grid(stack_, pred_grid).numpy()
        rig_score = np.corrcoef(field.ravel(), pred_field.ravel())[0, 1]

        # Affine
        pred_grid = registration.affine_product(grid_, affine_linear, affine_translation)
        pred_field = registration.sample_grid(stack_, pred_grid).numpy()
        affine_score = np.corrcoef(field.ravel(), pred_field.ravel())[0, 1]

        # Non-rigid
        affine_grid = registration.affine_product(grid_, nonrigid_linear,
                                                  nonrigid_translation)
        warping_field = torch.einsum('whl,lt->wht', (grid_scores, nonrigid_deformations))
        pred_grid = affine_grid + warping_field
        pred_field = registration.sample_grid(stack_, pred_grid).numpy()
        nonrigid_score = np.corrcoef(field.ravel(), pred_field.ravel())[0, 1]


        # FIND FIELDS IN STACK
        # Create grid of original size (h x w x 2)
        original_grid = registration.create_grid(original_field.shape)

        # Create torch tensors
        original_stack_ = torch.as_tensor(original_stack, dtype=torch.float32)
        original_grid_ = torch.as_tensor(original_grid, dtype=torch.float32)

        # Rigid
        pred_grid = registration.affine_product(original_grid_, torch.eye(3)[:, :2],
                                                torch.tensor([rig_x, rig_y, rig_z]))
        rig_field = registration.sample_grid(original_stack_, pred_grid).numpy()

        # Affine
        pred_grid = registration.affine_product(original_grid_, affine_linear,
                                                affine_translation)
        affine_field = registration.sample_grid(original_stack_, pred_grid).numpy()

        # Non-rigid
        affine_grid = registration.affine_product(original_grid_, nonrigid_linear,
                                                  nonrigid_translation)
        original_grid_distances = torch.norm(original_grid_.unsqueeze(-2) -
                                             nonrigid_landmarks, dim=-1)
        original_grid_scores = torch.exp(-(original_grid_distances * (1 / rbf_radius)) ** 2)
        warping_field = torch.einsum('whl,lt->wht', (original_grid_scores,
                                                     nonrigid_deformations))
        pred_grid = affine_grid + warping_field
        nonrigid_field = registration.sample_grid(original_stack_, pred_grid).numpy()


        # Insert
        stack_z, stack_y, stack_x = (CorrectedStack & stack_key).fetch1('z', 'y', 'x')
        self.insert1(key)
        self.Params.insert1({**key, 'rigid_zrange': rigid_zrange, 'lr_linear': lr_linear,
                             'lr_translation': lr_translation,
                             'affine_iters': affine_iters, 'random_seed': random_seed,
                             'landmark_gap': landmark_gap, 'rbf_radius': rbf_radius,
                             'lr_deformations': lr_deformations,
                             'wd_deformations': wd_deformations,
                             'smoothness_factor': smoothness_factor,
                             'nonrigid_iters': nonrigid_iters})
        self.Rigid.insert1({**key, 'reg_x': stack_x + rig_x, 'reg_y': stack_y + rig_y,
                            'reg_z': stack_z + rig_z, 'score': rig_score,
                            'reg_field': rig_field})
        self.Affine.insert1({**key, 'a11': affine_linear[0, 0].item(),
                             'a21': affine_linear[1, 0].item(),
                             'a31': affine_linear[2, 0].item(),
                             'a12': affine_linear[0, 1].item(),
                             'a22': affine_linear[1, 1].item(),
                             'a32': affine_linear[2, 1].item(),
                             'reg_x': stack_x + affine_translation[0].item(),
                             'reg_y': stack_y + affine_translation[1].item(),
                             'reg_z': stack_z + affine_translation[2].item(),
                             'score': affine_score, 'reg_field': affine_field})
        self.NonRigid.insert1({**key, 'a11': nonrigid_linear[0, 0].item(),
                               'a21': nonrigid_linear[1, 0].item(),
                               'a31': nonrigid_linear[2, 0].item(),
                               'a12': nonrigid_linear[0, 1].item(),
                               'a22': nonrigid_linear[1, 1].item(),
                               'a32': nonrigid_linear[2, 1].item(),
                               'reg_x': stack_x + nonrigid_translation[0].item(),
                               'reg_y': stack_y + nonrigid_translation[1].item(),
                               'reg_z': stack_z + nonrigid_translation[2].item(),
                               'landmarks': nonrigid_landmarks.numpy(),
                               'deformations': nonrigid_deformations.numpy(),
                               'score': nonrigid_score, 'reg_field': nonrigid_field})
        self.notify(key)

    @notify.ignore_exceptions
    def notify(self, key):
        # No notifications
        pass

    def get_grid(self, type='affine', desired_res=1):
        """ Get registered grid for this registration. """
        import torch
        from .utils import registration

        # Get field
        field_key = self.proj(session='scan_session')
        field_dims = (reso.ScanInfo & field_key or meso.ScanInfo.Field &
                      field_key).fetch1('um_height', 'um_width')

        # Create grid at desired resolution
        grid = registration.create_grid(field_dims, desired_res=desired_res)  # h x w x 2
        grid = torch.as_tensor(grid, dtype=torch.float32)

        # Apply required transform
        if type == 'rigid':
            params = (Registration.Rigid & self).fetch1('reg_x', 'reg_y', 'reg_z')
            delta_x, delta_y, delta_z = params
            linear = torch.eye(3)[:, :2]
            translation = torch.tensor([delta_x, delta_y, delta_z])

            pred_grid = registration.affine_product(grid, linear, translation)
        elif type == 'affine':
            params = (Registration.Affine & self).fetch1('a11', 'a21', 'a31', 'a12',
                                                         'a22', 'a32', 'reg_x', 'reg_y',
                                                         'reg_z')
            a11, a21, a31, a12, a22, a32, delta_x, delta_y, delta_z = params
            linear = torch.tensor([[a11, a12], [a21, a22], [a31, a32]])
            translation = torch.tensor([delta_x, delta_y, delta_z])

            pred_grid = registration.affine_product(grid, linear, translation)
        elif type == 'nonrigid':
            params = (Registration.NonRigid & self).fetch1('a11', 'a21', 'a31', 'a12',
                                                           'a22', 'a32', 'reg_x', 'reg_y',
                                                           'reg_z', 'landmarks',
                                                           'deformations')
            rbf_radius = (Registration.Params & self).fetch1('rbf_radius')
            a11, a21, a31, a12, a22, a32, delta_x, delta_y, delta_z, landmarks, deformations = params
            linear = torch.tensor([[a11, a12], [a21, a22], [a31, a32]])
            translation = torch.tensor([delta_x, delta_y, delta_z])
            landmarks = torch.from_numpy(landmarks)
            deformations = torch.from_numpy(deformations)

            affine_grid = registration.affine_product(grid, linear, translation)
            grid_distances = torch.norm(grid.unsqueeze(-2) - landmarks, dim=-1)
            grid_scores = torch.exp(-(grid_distances * (1 / rbf_radius)) ** 2)
            warping_field = torch.einsum('whl,lt->wht', (grid_scores, deformations))

            pred_grid = affine_grid + warping_field
        else:
            raise PipelineException('Unrecognized registration.')

        return pred_grid.numpy()

    def plot_grids(self, desired_res=5):
        """ Plot the grids for this different registrations as 3-d surfaces."""
        # Get grids at desired resoultion
        rig_grid = self.get_grid('rigid', desired_res)
        affine_grid = self.get_grid('affine', desired_res)
        nonrigid_grid = self.get_grid('nonrigid', desired_res)

        # Plot surfaces
        import matplotlib.pyplot as plt
        from mpl_toolkits.mplot3d import axes3d, Axes3D

        fig = plt.figure(figsize=plt.figaspect(0.5) * 1.5)
        ax = fig.gca(projection='3d')
        ax.plot_surface(rig_grid[..., 0], rig_grid[..., 1], rig_grid[..., 2], alpha=0.5)
        ax.plot_surface(affine_grid[..., 0], affine_grid[..., 1], affine_grid[..., 2],
                        alpha=0.5)
        ax.plot_surface(nonrigid_grid[..., 0], nonrigid_grid[..., 1],
                        nonrigid_grid[..., 2], alpha=0.5)
        ax.set_aspect('equal')
        ax.invert_zaxis()

        return fig


@schema
class FieldSegmentation(dj.Computed):
    definition = """ # structural segmentation of a 2-d field (using the affine registration)
    
    -> Segmentation.proj(stack_session='session', stacksegm_channel='channel')
    -> Registration
    ---
    segm_field          : longblob      # field (image x height) of cell ids at 1 um/px
    """

    class StackUnit(dj.Part):
        definition = """ # single unit from the stack that appears in the field

        -> master
        sunit_id        : int           # id in the stack segmentation
        ---
        depth           : int           # (um) size in z   
        height          : int           # (um) size in y
        width           : int           # (um) size in x
        volume          : float         # (um) volume of the 3-d unit
        area            : float         # (um) area of the 2-d mask  
        sunit_z         : float         # (um) centroid for the 3d unit in the motor coordinate system
        sunit_y         : float         # (um) centroid for the 3d unit in the motor coordinate system
        sunit_x         : float         # (um) centroid for the 3d unit in the motor coordinate system
        mask_z          : float         # (um) centroid for the 2d mask in the motor coordinate system
        mask_y          : float         # (um) centroid for the 2d mask in the motor coordinate system
        mask_x          : float         # (um) centroid for the 2d mask in the motor coordinate system
        distance        : float         # (um) euclidean distance between centroid of 2-d mask and 3-d unit
        """

    def _make_tuples(self, key):
        from skimage import measure

        # Get structural segmentation
        stack_key = {'animal_id': key['animal_id'], 'session': key['stack_session'],
                     'stack_idx': key['stack_idx'], 'volume_id': key['volume_id'],
                     'channel': key['stacksegm_channel']}
        instance = (Segmentation & stack_key).fetch1('segmentation')

        # Get segmented field
        grid = (Registration & key).get_grid(type='affine', desired_res=1)
        stack_center = np.array((CorrectedStack & stack_key).fetch1('z', 'y', 'x'))
        px_grid = (grid[..., ::-1] - stack_center - 0.5 + np.array(instance.shape) / 2)
        segmented_field = ndimage.map_coordinates(instance, np.moveaxis(px_grid, -1, 0),
                                                  order=0)  # nearest neighbor sampling

        # Insert in FieldSegmentation
        self.insert1({**key, 'segm_field': segmented_field})

        # Insert each StackUnit
        instance_props = measure.regionprops(instance)
        instance_labels = np.array([p.label for p in instance_props])
        for prop in measure.regionprops(segmented_field):
            sunit_id = prop.label
            instance_prop = instance_props[np.argmax(instance_labels == sunit_id)]

            depth = (instance_prop.bbox[3] - instance_prop.bbox[0])
            height = (instance_prop.bbox[4] - instance_prop.bbox[1])
            width = (instance_prop.bbox[5] - instance_prop.bbox[2])
            volume = instance_prop.area
            sunit_z, sunit_y, sunit_x = (stack_center + np.array(instance_prop.centroid) -
                                         np.array(instance.shape) / 2 + 0.5)

            binary_sunit = segmented_field == sunit_id
            area = np.count_nonzero(binary_sunit)
            px_y, px_x = ndimage.measurements.center_of_mass(binary_sunit)
            px_coords = np.array([[px_y], [px_x]])
            mask_x, mask_y, mask_z = [ndimage.map_coordinates(grid[..., i], px_coords,
                                                              order=1)[0] for i in
                                      range(3)]
            distance = np.sqrt((sunit_z - mask_z) ** 2 + (sunit_y - mask_y) ** 2 +
                               (sunit_x - mask_x) ** 2)

            # Insert in StackUnit
            self.StackUnit.insert1({**key, 'sunit_id': sunit_id, 'depth': depth,
                                    'height': height, 'width': width, 'volume': volume,
                                    'area': area, 'sunit_z': sunit_z, 'sunit_y': sunit_y,
                                    'sunit_x': sunit_x, 'mask_z': mask_z,
                                    'mask_y': mask_y, 'mask_x': mask_x,
                                    'distance': distance})


@schema
class RegistrationOverTime(dj.Computed):
    definition = """ # register a field at different timepoints of recording
    
    -> PreprocessedStack.proj(stack_session='session', stack_channel='channel')
    -> RegistrationTask
    """
    @property
    def key_source(self):
        stacks = PreprocessedStack.proj(stack_session='session', stack_channel='channel')
        return stacks * RegistrationTask & {'registration_method': 5}

    class Chunk(dj.Part):
        definition = """ # single registered chunk

        -> master
        frame_num       : int           # frame number of the frame in the middle of this chunk
        ---
        initial_frame   : int           # initial frame used in this chunk (1-based)
        final_frame     : int           # final frame used in this chunk (1-based)
        avg_chunk       : longblob      # average field used for registration
        """

        def get_grid(self, type='nonrigid', desired_res=1):
            # TODO: Taken verbatim from Registration (minor changes for formatting), refactor
            """ Get registered grid for this registration. """
            import torch
            from .utils import registration

            # Get field
            field_key = self.proj(session='scan_session')
            field_dims = (reso.ScanInfo & field_key or meso.ScanInfo.Field &
                          field_key).fetch1('um_height', 'um_width')

            # Create grid at desired resolution
            grid = registration.create_grid(field_dims, desired_res=desired_res)  # h x w x 2
            grid = torch.as_tensor(grid, dtype=torch.float32)

            # Apply required transform
            if type == 'rigid':
                params = (RegistrationOverTime.Rigid & self).fetch1('reg_x', 'reg_y',
                                                                    'reg_z')
                delta_x, delta_y, delta_z = params
                linear = torch.eye(3)[:, :2]
                translation = torch.tensor([delta_x, delta_y, delta_z])

                pred_grid = registration.affine_product(grid, linear, translation)
            elif type == 'affine':
                params = (RegistrationOverTime.Affine & self).fetch1('a11', 'a21', 'a31',
                                                                     'a12', 'a22', 'a32',
                                                                     'reg_x', 'reg_y',
                                                                     'reg_z')
                a11, a21, a31, a12, a22, a32, delta_x, delta_y, delta_z = params
                linear = torch.tensor([[a11, a12], [a21, a22], [a31, a32]])
                translation = torch.tensor([delta_x, delta_y, delta_z])

                pred_grid = registration.affine_product(grid, linear, translation)
            elif type == 'nonrigid':
                params = (RegistrationOverTime.NonRigid & self).fetch1('a11', 'a21',
                                                                       'a31', 'a12',
                                                                       'a22', 'a32',
                                                                       'reg_x', 'reg_y',
                                                                       'reg_z',
                                                                       'landmarks',
                                                                       'deformations')
                rbf_radius = (RegistrationOverTime.Params & self).fetch1('rbf_radius')
                (a11, a21, a31, a12, a22, a32, delta_x, delta_y, delta_z, landmarks,
                 deformations) = params
                linear = torch.tensor([[a11, a12], [a21, a22], [a31, a32]])
                translation = torch.tensor([delta_x, delta_y, delta_z])
                landmarks = torch.from_numpy(landmarks)
                deformations = torch.from_numpy(deformations)

                affine_grid = registration.affine_product(grid, linear, translation)
                grid_distances = torch.norm(grid.unsqueeze(-2) - landmarks, dim=-1)
                grid_scores = torch.exp(-(grid_distances * (1 / rbf_radius)) ** 2)
                warping_field = torch.einsum('whl,lt->wht', (grid_scores, deformations))

                pred_grid = affine_grid + warping_field
            else:
                raise PipelineException('Unrecognized registration.')

            return pred_grid.numpy()

    class Rigid(dj.Part):
        definition = """ # rigid registration of a single chunk
        
        -> RegistrationOverTime.Chunk
        ---
        reg_x       : float         # (um) center of field in motor coordinate system
        reg_y       : float         # (um) center of field in motor coordinate system
        reg_z       : float         # (um) center of field in motor coordinate system
        score       : float         # cross-correlation score (-1 to 1)
        reg_field   : longblob      # extracted field from the stack in the specified position
        """

    class Affine(dj.Part):
        definition = """ # affine matrix learned via gradient ascent

        -> RegistrationOverTime.Chunk
        ---
        a11             : float         # (um) element in row 1, column 1 of the affine matrix
        a21             : float         # (um) element in row 2, column 1 of the affine matrix
        a31             : float         # (um) element in row 3, column 1 of the affine matrix
        a12             : float         # (um) element in row 1, column 2 of the affine matrix
        a22             : float         # (um) element in row 2, column 2 of the affine matrix
        a32             : float         # (um) element in row 3, column 2 of the affine matrix
        reg_x           : float         # (um) element in row 1, column 4 of the affine matrix
        reg_y           : float         # (um) element in row 2, column 4 of the affine matrix
        reg_z           : float         # (um) element in row 3, column 4 of the affine matrix
        score           : float         # cross-correlation score (-1 to 1)
        reg_field       : longblob      # extracted field from the stack in the specified position
        """

    class NonRigid(dj.Part):
        definition = """ # affine plus deformation field learned via gradient descent

        -> RegistrationOverTime.Chunk
        ---
        a11             : float         # (um) element in row 1, column 1 of the affine matrix
        a21             : float         # (um) element in row 2, column 1 of the affine matrix
        a31             : float         # (um) element in row 3, column 1 of the affine matrix
        a12             : float         # (um) element in row 1, column 2 of the affine matrix
        a22             : float         # (um) element in row 2, column 2 of the affine matrix
        a32             : float         # (um) element in row 3, column 2 of the affine matrix
        reg_x           : float         # (um) element in row 1, column 4 of the affine matrix
        reg_y           : float         # (um) element in row 2, column 4 of the affine matrix
        reg_z           : float         # (um) element in row 3, column 4 of the affine matrix
        landmarks       : longblob      # (um) x, y position of each landmark (num_landmarks x 2) assuming center of field is at (0, 0)
        deformations    : longblob      # (um) x, y, z deformations per landmark (num_landmarks x 3)
        score           : float         # cross-correlation score (-1 to 1)
        reg_field       : longblob      # extracted field from the stack in the specified position
        """

    class Params(dj.Part):
        definition = """ # document some parameters used for the registration

        -> master
        ---
        rigid_zrange    : int           # microns above and below experimenter's estimate (in z) to search for rigid registration
        lr_linear       : float         # learning rate for the linear part of the affine matrix
        lr_translation  : float         # learning rate for the translation vector
        affine_iters    : int           # number of iterations to learn the affine registration
        random_seed     : int           # seed used to initialize landmark deformations
        landmark_gap    : int           # number of microns between landmarks
        rbf_radius      : int           # critical radius for the gaussian radial basis function
        lr_deformations : float         # learning rate for the deformation values
        wd_deformations : float         # regularization term to control size of the deformations
        smoothness_factor : float       # regularization term to control curvature of warping field
        nonrigid_iters  : int           # number of iterations to optimize for the non-rigid parameters
        """

    def make(self, key):
        from .utils import registration
        from .utils import enhancement

        # Set params
        rigid_zrange = 80  # microns to search above and below estimated z for rigid registration
        lr_linear = 0.001  # learning rate / step size for the linear part of the affine matrix
        lr_translation = 1  # learning rate / step size for the translation vector
        affine_iters = 200  # number of optimization iterations to learn the affine parameters
        random_seed = 1234  # seed for torch random number generator (used to initialize deformations)
        landmark_gap = 100  # spacing for the landmarks
        rbf_radius = 150  # critical radius for the gaussian rbf
        lr_deformations = 0.1  # learning rate / step size for deformation values
        wd_deformations = 1e-4  # weight decay for deformations; controls their size
        smoothness_factor = 0.01  # factor to keep the deformation field smooth
        nonrigid_iters = 200  # number of optimization iterations for the nonrigid parameters

        # Get enhanced stack
        stack_key = {'animal_id': key['animal_id'], 'session': key['stack_session'],
                     'stack_idx': key['stack_idx'], 'volume_id': key['volume_id'],
                     'channel': key['stack_channel']}
        original_stack = (PreprocessedStack & stack_key).fetch1('resized')
        stack = (PreprocessedStack & stack_key).fetch1('sharpened')
        stack = stack[5:-5, 15:-15, 15:-15]  # drop some edges

        # Get corrected scan
        field_key = {'animal_id': key['animal_id'], 'session': key['scan_session'],
                     'scan_idx': key['scan_idx'], 'field': key['field'],
                     'channel': key['scan_channel']}
        pipe = (reso if reso.ScanInfo & field_key else meso if meso.ScanInfo & field_key
        else None)
        scan = RegistrationOverTime._get_corrected_scan(field_key)

        # Get initial estimate of field depth from experimenters
        field_z = (pipe.ScanInfo.Field & field_key).fetch1('z')
        stack_z = (CorrectedStack & stack_key).fetch1('z')
        z_limits = stack_z - stack.shape[0] / 2, stack_z + stack.shape[0] / 2
        if field_z < z_limits[0] or field_z > z_limits[1]:
            print('Warning: Estimated depth ({}) outside stack range ({}-{}).'.format(
                field_z, *z_limits))

        # Compute best chunk size: each lasts the same (~15 minutes)
        fps = (pipe.ScanInfo & field_key).fetch1('fps')
        num_frames = scan.shape[-1]
        overlap = int(round(3 * 60 * fps))  # ~ 3 minutes
        num_chunks = int(np.ceil((num_frames - overlap) / (15 * 60 * fps - overlap)))
        chunk_size = int(np.floor((num_frames - overlap) / num_chunks + overlap))  # *
        # * distributes frames in the last (incomplete) chunk to the other chunks

        # Insert in RegistrationOverTime and Params (once per field)
        self.insert1(key)
        self.Params.insert1(
            {**key, 'rigid_zrange': rigid_zrange, 'lr_linear': lr_linear,
             'lr_translation': lr_translation, 'affine_iters': affine_iters,
             'random_seed': random_seed, 'landmark_gap': landmark_gap,
             'rbf_radius': rbf_radius, 'lr_deformations': lr_deformations,
             'wd_deformations': wd_deformations, 'smoothness_factor': smoothness_factor,
             'nonrigid_iters': nonrigid_iters})

        # Iterate over chunks
        for initial_frame in range(0, num_frames - chunk_size, chunk_size - overlap):
            # Get next chunk
            final_frame = initial_frame + chunk_size
            chunk = scan[..., initial_frame: final_frame]

            # Enhance field
            field_dims = ((reso.ScanInfo if pipe == reso else meso.ScanInfo.Field) &
                          field_key).fetch1('um_height', 'um_width')
            original_field = registration.resize(chunk.mean(-1), field_dims,
                                                 desired_res=1)
            field = enhancement.sharpen_2pimage(enhancement.lcn(original_field, 15), 1)
            field = field[15:-15, 15:-15] # drop some edges


            # TODO: From here until Insert is taken verbatim from Registration, refactor
            #  RIGID REGISTRATION
            from skimage import feature

            # Run registration with no rotations
            px_z = field_z - stack_z + stack.shape[0] / 2 - 0.5
            mini_stack = stack[max(0, int(round(px_z - rigid_zrange))): int(round(
                px_z + rigid_zrange))]
            corrs = np.stack([feature.match_template(s, field, pad_input=True) for s in
                              mini_stack])
            smooth_corrs = ndimage.gaussian_filter(corrs, 0.7)

            # Get results
            min_z = max(0, int(round(px_z - rigid_zrange)))
            min_y = int(round(0.05 * stack.shape[1]))
            min_x = int(round(0.05 * stack.shape[2]))
            mini_corrs = smooth_corrs[:, min_y:-min_y, min_x:-min_x]
            rig_z, rig_y, rig_x = np.unravel_index(np.argmax(mini_corrs),
                                                   mini_corrs.shape)

            # Rewrite coordinates with respect to original z
            rig_z = (min_z + rig_z + 0.5) - stack.shape[0] / 2
            rig_y = (min_y + rig_y + 0.5) - stack.shape[1] / 2
            rig_x = (min_x + rig_x + 0.5) - stack.shape[2] / 2

            del px_z, mini_stack, corrs, smooth_corrs, min_z, min_y, min_x, mini_corrs

            # AFFINE REGISTRATION
            import torch
            from torch import optim

            # Create field grid (height x width x 2)
            grid = registration.create_grid(field.shape)

            # Create torch tensors
            stack_ = torch.as_tensor(stack, dtype=torch.float32)
            field_ = torch.as_tensor(field, dtype=torch.float32)
            grid_ = torch.as_tensor(grid, dtype=torch.float32)

            # Define parameters and optimizer
            linear = torch.nn.Parameter(torch.eye(3)[:, :2])  # first two columns of rotation matrix
            translation = torch.nn.Parameter(torch.tensor([rig_x, rig_y, rig_z]))  # translation vector
            affine_optimizer = optim.Adam([{'params': linear, 'lr': lr_linear},
                                           {'params': translation, 'lr': lr_translation}])

            # Optimize
            for i in range(affine_iters):
                # Zero gradients
                affine_optimizer.zero_grad()

                # Compute gradients
                pred_grid = registration.affine_product(grid_, linear, translation)  # w x h x 3
                pred_field = registration.sample_grid(stack_, pred_grid)
                corr_loss = -(pred_field * field_).sum() / (torch.norm(pred_field) *
                                                            torch.norm(field_))
                print('Corr at iteration {}: {:5.4f}'.format(i, -corr_loss))
                corr_loss.backward()

                # Update
                affine_optimizer.step()

            # Save them (originals will be modified during non-rigid registration)
            affine_linear = linear.detach().clone()
            affine_translation = translation.detach().clone()

            # NON-RIGID REGISTRATION
            # Inspired by the the Demon's Algorithm (Thirion, 1998)
            torch.manual_seed(random_seed)  # we use random initialization below

            # Create landmarks (and their corresponding deformations)
            first_y = int(round((field.shape[0] % landmark_gap) / 2))
            first_x = int(round((field.shape[1] % landmark_gap) / 2))
            landmarks = grid_[first_x::landmark_gap,
                              first_y::landmark_gap].contiguous().view(-1, 2)  # num_landmarks x 2

            # Compute rbf scores between landmarks and grid coordinates and between landmarks
            grid_distances = torch.norm(grid_.unsqueeze(-2) - landmarks, dim=-1)
            grid_scores = torch.exp(-(grid_distances * (1 / rbf_radius)) ** 2)  # w x h x num_landmarks
            landmark_distances = torch.norm(landmarks.unsqueeze(-2) - landmarks, dim=-1)
            landmark_scores = torch.exp(-(landmark_distances * (1 / 200)) ** 2)  # num_landmarks x num_landmarks

            # Define parameters and optimizer
            deformations = torch.nn.Parameter(torch.randn((landmarks.shape[0], 3)) / 10)  # N(0, 0.1)
            nonrigid_optimizer = optim.Adam([deformations], lr=lr_deformations,
                                            weight_decay=wd_deformations)

            # Optimize
            for i in range(nonrigid_iters):
                # Zero gradients
                affine_optimizer.zero_grad()  # we reuse affine_optimizer so the affine matrix changes slowly
                nonrigid_optimizer.zero_grad()

                # Compute grid with radial basis
                affine_grid = registration.affine_product(grid_, linear, translation)
                warping_field = torch.einsum('whl,lt->wht', (grid_scores, deformations))
                pred_grid = affine_grid + warping_field
                pred_field = registration.sample_grid(stack_, pred_grid)

                # Compute loss
                corr_loss = -(pred_field * field_).sum() / (torch.norm(pred_field) *
                                                            torch.norm(field_))

                # Compute cosine similarity between landmarks (and weight em by distance)
                norm_deformations = deformations / torch.norm(deformations, dim=-1,
                                                              keepdim=True)
                cosine_similarity = torch.mm(norm_deformations, norm_deformations.t())
                reg_term = -((cosine_similarity * landmark_scores).sum() /
                             landmark_scores.sum())

                # Compute gradients
                loss = corr_loss + smoothness_factor * reg_term
                print('Corr/loss at iteration {}: {:5.4f}/{:5.4f}'.format(i, -corr_loss,
                                                                          loss))
                loss.backward()

                # Update
                affine_optimizer.step()
                nonrigid_optimizer.step()

            # Save final results
            nonrigid_linear = linear.detach().clone()
            nonrigid_translation = translation.detach().clone()
            nonrigid_landmarks = landmarks.clone()
            nonrigid_deformations = deformations.detach().clone()

            # COMPUTE SCORES (USING THE ENHANCED AND CROPPED VERSION OF THE FIELD)
            # Rigid
            pred_grid = registration.affine_product(grid_, torch.eye(3)[:, :2],
                                                    torch.tensor([rig_x, rig_y, rig_z]))
            pred_field = registration.sample_grid(stack_, pred_grid).numpy()
            rig_score = np.corrcoef(field.ravel(), pred_field.ravel())[0, 1]

            # Affine
            pred_grid = registration.affine_product(grid_, affine_linear,
                                                    affine_translation)
            pred_field = registration.sample_grid(stack_, pred_grid).numpy()
            affine_score = np.corrcoef(field.ravel(), pred_field.ravel())[0, 1]

            # Non-rigid
            affine_grid = registration.affine_product(grid_, nonrigid_linear,
                                                      nonrigid_translation)
            warping_field = torch.einsum('whl,lt->wht', (grid_scores, nonrigid_deformations))
            pred_grid = affine_grid + warping_field
            pred_field = registration.sample_grid(stack_, pred_grid).numpy()
            nonrigid_score = np.corrcoef(field.ravel(), pred_field.ravel())[0, 1]

            # FIND FIELDS IN STACK
            # Create grid of original size (h x w x 2)
            original_grid = registration.create_grid(original_field.shape)

            # Create torch tensors
            original_stack_ = torch.as_tensor(original_stack, dtype=torch.float32)
            original_grid_ = torch.as_tensor(original_grid, dtype=torch.float32)

            # Rigid
            pred_grid = registration.affine_product(original_grid_, torch.eye(3)[:, :2],
                                                    torch.tensor([rig_x, rig_y, rig_z]))
            rig_field = registration.sample_grid(original_stack_, pred_grid).numpy()

            # Affine
            pred_grid = registration.affine_product(original_grid_, affine_linear,
                                                    affine_translation)
            affine_field = registration.sample_grid(original_stack_, pred_grid).numpy()

            # Non-rigid
            affine_grid = registration.affine_product(original_grid_, nonrigid_linear,
                                                      nonrigid_translation)
            original_grid_distances = torch.norm(original_grid_.unsqueeze(-2) -
                                                 nonrigid_landmarks, dim=-1)
            original_grid_scores = torch.exp(-(original_grid_distances *
                                               (1 / rbf_radius)) ** 2)
            warping_field = torch.einsum('whl,lt->wht', (original_grid_scores,
                                                         nonrigid_deformations))
            pred_grid = affine_grid + warping_field
            nonrigid_field = registration.sample_grid(original_stack_, pred_grid).numpy()


            # Insert chunk
            stack_z, stack_y, stack_x = (CorrectedStack & stack_key).fetch1('z', 'y', 'x')
            frame_num = int(round((initial_frame + final_frame) / 2))
            self.Chunk.insert1({**key, 'frame_num': frame_num + 1,
                                'initial_frame': initial_frame + 1,
                                'final_frame': final_frame, 'avg_chunk': original_field})
            self.Rigid.insert1({**key, 'frame_num': frame_num + 1,
                                'reg_x': stack_x + rig_x, 'reg_y': stack_y + rig_y,
                                'reg_z': stack_z + rig_z, 'score': rig_score,
                                'reg_field': rig_field})
            self.Affine.insert1({**key, 'frame_num': frame_num + 1,
                                 'a11': affine_linear[0, 0].item(),
                                 'a21': affine_linear[1, 0].item(),
                                 'a31': affine_linear[2, 0].item(),
                                 'a12': affine_linear[0, 1].item(),
                                 'a22': affine_linear[1, 1].item(),
                                 'a32': affine_linear[2, 1].item(),
                                 'reg_x': stack_x + affine_translation[0].item(),
                                 'reg_y': stack_y + affine_translation[1].item(),
                                 'reg_z': stack_z + affine_translation[2].item(),
                                 'score': affine_score,
                                 'reg_field': affine_field})
            self.NonRigid.insert1({**key, 'frame_num': frame_num + 1,
                                   'a11': nonrigid_linear[0, 0].item(),
                                   'a21': nonrigid_linear[1, 0].item(),
                                   'a31': nonrigid_linear[2, 0].item(),
                                   'a12': nonrigid_linear[0, 1].item(),
                                   'a22': nonrigid_linear[1, 1].item(),
                                   'a32': nonrigid_linear[2, 1].item(),
                                   'reg_x': stack_x + nonrigid_translation[0].item(),
                                   'reg_y': stack_y + nonrigid_translation[1].item(),
                                   'reg_z': stack_z + nonrigid_translation[2].item(),
                                   'landmarks': nonrigid_landmarks.numpy(),
                                   'deformations': nonrigid_deformations.numpy(),
                                   'score': nonrigid_score, 'reg_field': nonrigid_field})
        # self.notify(key)

    @notify.ignore_exceptions
    def notify(self, key):
        frame_num, zs, scores = (self.Affine & key).fetch('frame_num', 'reg_z', 'score')

        plt.plot(frame_num, -zs, zorder=1)
        plt.scatter(frame_num, -zs, marker='*', s=scores * 70, zorder=2, color='r')
        plt.title('Registration over time (star size represents confidence)')
        plt.ylabel('z (surface at 0)')
        plt.xlabel('Frames')
        img_filename = '/tmp/{}.png'.format(key_hash(key))
        plt.savefig(img_filename)
        plt.close()

        msg = ('registration over time of {animal_id}-{scan_session}-{scan_idx} field '
               '{field} to {animal_id}-{stack_session}-{stack_idx}')
        msg = msg.format(**key)
        slack_user = notify.SlackUser() & (experiment.Session() & key &
                                           {'session': key['stack_session']})
        slack_user.notify(file=img_filename, file_title=msg)

    def _get_corrected_scan(key):
        # Read scan
        scan_filename = (experiment.Scan & key).local_filenames_as_wildcard
        scan = scanreader.read_scan(scan_filename)

        # Get some params
        pipe = reso if (reso.ScanInfo() & key) else meso

        # Map: Correct scan in parallel
        f = performance.parallel_correct_scan  # function to map
        raster_phase = (pipe.RasterCorrection & key).fetch1('raster_phase')
        fill_fraction = (pipe.ScanInfo & key).fetch1('fill_fraction')
        y_shifts, x_shifts = (pipe.MotionCorrection & key).fetch1('y_shifts', 'x_shifts')
        kwargs = {'raster_phase': raster_phase, 'fill_fraction': fill_fraction,
                  'y_shifts': y_shifts, 'x_shifts': x_shifts}
        results = performance.map_frames(f, scan, field_id=key['field'] - 1,
                                         channel=key['channel'] - 1, kwargs=kwargs)

        # Reduce: Make a single array (height x width x num_frames)
        height, width, _ = results[0][1].shape
        corrected_scan = np.zeros([height, width, scan.num_frames], dtype=np.float32)
        for frames, chunk in results:
            corrected_scan[..., frames] = chunk

        return corrected_scan

    def session_plot(self):
        """ Create a registration plot for the session"""
        import matplotlib.pyplot as plt
        import matplotlib.ticker as ticker

        # Check that plot is restricted to a single stack and a single session
        regot_key = self.fetch('KEY', limit=1)[0]
        stack_key = {n: regot_key[n] for n in ['animal_id', 'stack_session', 'stack_idx',
                                               'volume_id']}
        session_key = {n: regot_key[n] for n in ['animal_id', 'scan_session']}
        if len(self & stack_key) != len(self):
            raise PipelineException('Plot can only be generated for one stack at a time')
        if len(self & session_key) != len(self):
            raise PipelineException('Plot can only be generated for one session at a '
                                    'time')

        # Get field times and depths
        ts = []
        zs = []
        session_ts = (experiment.Session & regot_key &
                      {'session': regot_key['scan_session']}).fetch1('session_ts')
        for key in self.fetch('KEY'):
            field_key = {'animal_id': key['animal_id'], 'session': key['scan_session'],
                         'scan_idx': key['scan_idx'], 'field': key['field']}
            scan_ts = (experiment.Scan & field_key).fetch1('scan_ts')
            fps = (reso.ScanInfo & field_key or meso.ScanInfo & field_key).fetch1('fps')

            frame_nums, field_zs = (RegistrationOverTime.Affine & key).fetch('frame_num',
                                                                             'reg_z')
            field_ts = (scan_ts - session_ts).seconds + frame_nums / fps  # in seconds

            ts.append(field_ts)
            zs.append(field_zs)

        # Plot
        fig = plt.figure(figsize=(20, 8))
        for ts_, zs_ in zip(ts, zs):
            plt.plot(ts_ / 3600, zs_)
        plt.title('Registered zs for {animal_id}-{scan_session} into {animal_id}-'
                  '{stack_session}-{stack_idx} starting at {t}'.format(t=session_ts,
                                                                       **regot_key))
        plt.ylabel('Registered zs')
        plt.xlabel('Hours')

        # Plot formatting
        plt.gca().invert_yaxis()
        plt.gca().yaxis.set_major_locator(ticker.MultipleLocator(10))
        plt.grid(linestyle='--', alpha=0.8)

        return fig


@schema
class Drift(dj.Computed):
    definition = """ # assuming a linear drift, compute the rate of drift (of the affine registration)
    
    -> RegistrationOverTime
    ---
    z_slope                 : float            # (um/hour) drift of the center of the field
    y_slope                 : float            # (um/hour) drift of the center of the field
    x_slope                 : float            # (um/hour) drift of the center of the field
    z_rmse                  : float            # (um) root mean squared error of the fit
    y_rmse                  : float            # (um) root mean squared error of the fit
    x_rmse                  : float            # (um) root mean squared error of the fit
    """
    @property
    def key_source(self):
        return RegistrationOverTime.aggr(RegistrationOverTime.Chunk.proj(),
                                         nchunks='COUNT(*)') & 'nchunks > 1'

    def _make_tuples(self, key):
        from sklearn import linear_model

        # Get drifts per axis
        frame_nums, zs, ys, xs = (RegistrationOverTime.Affine & key).fetch('frame_num',
                'reg_z', 'reg_y', 'reg_x')

        # Get scan fps
        field_key = {**key, 'session': key['scan_session']}
        fps = (reso.ScanInfo() & field_key or meso.ScanInfo() & field_key).fetch1('fps')

        # Fit a line through the values (robust regression)
        slopes = []
        rmses = []
        X = frame_nums.reshape(-1, 1)
        for y in [zs, ys, xs]:
            model = linear_model.TheilSenRegressor()
            model.fit(X, y)
            slopes.append(model.coef_[0] * fps * 3600)
            rmses.append(np.sqrt(np.mean(zs - model.predict(X)) ** 2))

        self.insert1({**key, 'z_slope': slopes[0], 'y_slope': slopes[1],
                      'x_slope': slopes[2], 'z_rmse': rmses[0], 'y_rmse': rmses[1],
                      'x_rmse': rmses[2]})

    def session_plot(self):
        """ Create boxplots for the session (one per scan)."""
        import matplotlib.pyplot as plt
        import matplotlib.ticker as ticker

        # Check that plot is restricted to a single stack and a single session
        regot_key = self.fetch('KEY', limit=1)[0]
        stack_key = {n: regot_key[n] for n in ['animal_id', 'stack_session', 'stack_idx',
                                               'volume_id']}
        session_key = {n: regot_key[n] for n in ['animal_id', 'scan_session']}
        if len(self & stack_key) != len(self):
            raise PipelineException('Plot can only be generated for one stack at a time')
        if len(self & session_key) != len(self):
            raise PipelineException('Plot can only be generated for one session at a '
                                    'time')

        # Get field times and depths
        z_slopes = []
        scan_idxs = np.unique(self.fetch('scan_idx'))
        for scan_idx in scan_idxs:
            scan_slopes = (self & {**session_key, 'scan_idx': scan_idx}).fetch('z_slope')
            z_slopes.append(scan_slopes)

        # Plot
        fig = plt.figure(figsize=(7, 4))
        plt.boxplot(z_slopes)
        plt.title('Z drift for {animal_id}-{scan_session} into {animal_id}-'
                  '{stack_session}-{stack_idx}'.format(**regot_key))
        plt.ylabel('Z drift (um/hour)')
        plt.xlabel('Scans')
        plt.xticks(range(1, len(scan_idxs) + 1), scan_idxs)

        # Plot formatting
        plt.gca().invert_yaxis()
        plt.gca().yaxis.set_major_locator(ticker.MultipleLocator(5))
        plt.grid(linestyle='--', alpha=0.8)

        return fig


@schema
class StackSet(dj.Computed):
    definition = """ # match segmented masks by proximity in the stack
    
    -> CorrectedStack.proj(stack_session='session')  # animal_id, stack_session, stack_idx, volume_id
    -> shared.RegistrationMethod
    -> shared.SegmentationMethod
    ---
    min_distance            :tinyint        # distance used as threshold to accept two masks as the same
    max_height              :tinyint        # maximum allowed height of a joint mask
    """

    @property
    def key_source(self):
        return (CorrectedStack.proj(stack_session='session') *
                shared.RegistrationMethod.proj() * shared.SegmentationMethod.proj() &
                Registration & {'segmentation_method': 6})

    class Unit(dj.Part):
        definition = """ # a unit in the stack
        
        -> master
        munit_id            :int        # unique id in the stack
        ---
        munit_x             :float      # (um) position of centroid in motor coordinate system
        munit_y             :float      # (um) position of centroid in motor coordinate system
        munit_z             :float      # (um) position of centroid in motor coordinate system
        """

    class Match(dj.Part):
        definition = """ # Scan unit to stack unit match (n:1 relation)
        
        -> master
        -> experiment.Scan.proj(scan_session='session')  # animal_id, scan_session, scan_idx
        unit_id             :int        # unit id from ScanSet.Unit
        ---
        -> StackSet.Unit
        """

    class MatchedUnit():
        """ Coordinates for a set of masks that form a single cell."""

        def __init__(self, key, x, y, z, plane_id):
            self.keys = [key]
            self.xs = [x]
            self.ys = [y]
            self.zs = [z]
            self.plane_ids = [plane_id]
            self.centroid = [x, y, z]

        def join_with(self, other):
            self.keys += other.keys
            self.xs += other.xs
            self.ys += other.ys
            self.zs += other.zs
            self.plane_ids += other.plane_ids
            self.centroid = [np.mean(self.xs), np.mean(self.ys), np.mean(self.zs)]

        def __lt__(self, other):
            """ Used for sorting. """
            return True

    def make(self, key):
        from scipy.spatial import distance
        import bisect

        # Set some params
        min_distance = 10
        max_height = 20

        # Create list of units
        units = []  # stands for matched units
        for field in Registration & key:
            # Edge case: when two channels are registered, we don't know which to use
            if len(Registration.proj(ignore='scan_channel') & field) > 1:
                msg = ('More than one channel was registered for {animal_id}-'
                       '{scan_session}-{scan_idx} field {field}'.format(**field))
                raise PipelineException(msg)

            # Get registered grid
            field_key = {'animal_id': field['animal_id'],
                         'session': field['scan_session'], 'scan_idx': field['scan_idx'],
                         'field': field['field']}
            pipe = reso if reso.ScanInfo & field_key else meso
            um_per_px = ((reso.ScanInfo if pipe == reso else meso.ScanInfo.Field) &
                         field_key).microns_per_pixel
            grid = (Registration & field).get_grid(type='affine', desired_res=um_per_px)

            # Create cell objects
            for channel_key in (pipe.ScanSet & field_key &
                                {'segmentation_method': key['segmentation_method']}):  # *
                somas = pipe.MaskClassification.Type & {'type': 'soma'}
                field_somas = pipe.ScanSet.Unit & channel_key & somas
                unit_keys, xs, ys = (pipe.ScanSet.UnitInfo & field_somas).fetch('KEY',
                        'px_x', 'px_y')
                px_coords = np.stack([ys, xs])
                xs, ys, zs = [ndimage.map_coordinates(grid[..., i], px_coords, order=1)
                              for i in range(3)]
                units += [StackSet.MatchedUnit(*args, key_hash(channel_key)) for args in
                          zip(unit_keys, xs, ys, zs)]
            # * Separating masks per channel allows masks in diff channels to be matched
        print(len(units), 'initial units')

        def find_close_units(centroid, centroids, min_distance):
            """ Finds centroids that are closer than min_distance to centroid. """
            dists = distance.cdist(np.expand_dims(centroid, 0), centroids)
            indices = np.flatnonzero(dists < min_distance)
            return indices, dists[0, indices]

        def is_valid(unit1, unit2, max_height):
            """ Checks that units belong to different fields and that the resulting unit
            would not be bigger than 20 microns."""
            different_fields = len(set(unit1.plane_ids) & set(unit2.plane_ids)) == 0
            acceptable_height = (max(unit1.zs + unit2.zs) - min(
                unit1.zs + unit2.zs)) < max_height
            return different_fields and acceptable_height

        # Create distance matrix
        # For memory efficiency we use an adjacency list with only the units at less than 10 microns
        centroids = np.stack([u.centroid for u in units])
        distance_list = []  # list of triples (distance, unit1, unit2)
        for i in range(len(units)):
            indices, distances = find_close_units(centroids[i], centroids[i + 1:],
                                                  min_distance)
            for dist, j in zip(distances, i + 1 + indices):
                if is_valid(units[i], units[j], max_height):
                    bisect.insort(distance_list, (dist, units[i], units[j]))
        print(len(distance_list), 'possible pairings')

        # Join units
        while (len(distance_list) > 0):
            # Get next pair of units
            d, unit1, unit2 = distance_list.pop(0)

            # Remove them from lists
            units.remove(unit1)
            units.remove(unit2)
            f = lambda x: (unit1 not in x[1:]) and (unit2 not in x[1:])
            distance_list = list(filter(f, distance_list))

            # Join them
            unit1.join_with(unit2)

            # Recalculate distances
            centroids = [u.centroid for u in units]
            indices, distances = find_close_units(unit1.centroid, centroids, min_distance)
            for dist, j in zip(distances, indices):
                if is_valid(unit1, units[j], max_height):
                    bisect.insort(distance_list, (d, unit1, units[j]))

            # Insert new unit
            units.append(unit1)
        print(len(units), 'number of final masks')

        # Insert
        self.insert1({**key, 'min_distance': min_distance, 'max_height': max_height})
        for munit_id, munit in zip(itertools.count(start=1), units):
            new_unit = {**key, 'munit_id': munit_id, 'munit_x': munit.centroid[0],
                        'munit_y': munit.centroid[1], 'munit_z': munit.centroid[2]}
            self.Unit().insert1(new_unit)
            for subunit_key in munit.keys:
                new_match = {**key, 'munit_id': munit_id, **subunit_key,
                             'scan_session': subunit_key['session']}
                self.Match().insert1(new_match, ignore_extra_fields=True)

        self.notify(key)

    @notify.ignore_exceptions
    def notify(self, key):
        fig = (StackSet() & key).plot_centroids3d()
        img_filename = '/tmp/' + key_hash(key) + '.png'
        fig.savefig(img_filename)
        plt.close(fig)

        msg = ('StackSet for {animal_id}-{stack_session}-{stack_idx}: {num_units} final '
               'units').format(**key, num_units=len(self.Unit & key))
        slack_user = notify.SlackUser & (experiment.Session & key &
                                         {'session': key['stack_session']})
        slack_user.notify(file=img_filename, file_title=msg)

    def plot_centroids3d(self):
        """ Plots the centroids of all units in the motor coordinate system (in microns)

        :returns Figure. You can call show() on it.
        :rtype: matplotlib.figure.Figure
        """
        from mpl_toolkits.mplot3d import Axes3D

        # Get centroids
        xs, ys, zs = (StackSet.Unit & self).fetch('munit_x', 'munit_y', 'munit_z')

        # Plot
        fig = plt.figure(figsize=(10, 10))
        ax = fig.gca(projection='3d')
        ax.scatter(xs, ys, zs, alpha=0.5)
        ax.invert_zaxis()
        ax.set_xlabel('x (um)')
        ax.set_ylabel('y (um)')
        ax.set_zlabel('z (um)')

        return fig


@schema
class Area(dj.Computed):
    definition = """ # transform area masks from annotated retinotopic maps into stack space

    -> PreprocessedStack.proj(stack_session='session',stack_channel='channel')
    -> experiment.Scan.proj(scan_session='session')
    -> shared.Channel.proj(scan_channel='channel')
    -> shared.RegistrationMethod
    -> shared.AreaMaskMethod
    ret_idx              : smallint                     # retinotopy map index for each animal
    ret_hash             : varchar(32)                  # single attribute representation of the key (used to avoid going over 16 attributes in the key)
    ---
    """

    class Mask(dj.Part):
        definition = """ # mask per area indicating membership

        -> master
        -> anatomy.Area
        ---
        mask             : blob                        # 2D mask of pixel area membership
        """

    @property
    def key_source(self):
        # anatomy code outputs masks per field for aim 2pScan and per concatenated plane for aim widefield
        map_rel = (anatomy.AreaMask.proj('ret_idx', scan_session='session') &
                   (experiment.Scan & 'aim="2pScan"').proj(scan_session='session'))
        stack_rel = Registration & 'registration_method = 5'

        heading = list(set(list(map_rel.heading.attributes) + list(stack_rel.heading.attributes)))
        heading.remove('field')
        heading.remove('brain_area')
        key_source = dj.U(*heading, 'mask_method') & (map_rel * stack_rel * shared.AreaMaskMethod)

        return key_source

    def make(self, key):
        def make(self, key):
        from scipy.interpolate import griddata
        import cv2
        #same as key source but retains brain area attribute
        key['ret_hash'] = key_hash(key)
        map_rel = (anatomy.AreaMask.proj('ret_idx', scan_session='session') &
                   (experiment.Scan & 'aim="2pScan"').proj(stack_session='session'))
        stack_rel = Registration & 'registration_method = 5'
        heading = list(set(list(map_rel.heading.attributes) + list(stack_rel.heading.attributes)))
        heading.remove('field')
        area_keys = (dj.U(*heading, 'mask_method') & (map_rel * stack_rel * shared.AreaMaskMethod) & key).fetch('KEY')
        fetch_str = ['x', 'y', 'um_width', 'um_height', 'px_width', 'px_height']
        stack_rel = CorrectedStack.proj(*fetch_str, stack_session='session') & key
        cent_x, cent_y, um_w, um_h, px_w, px_h = stack_rel.fetch1(*fetch_str)
        # subtract edges so that all coordinates are relative to the field
        stack_edges = np.array((cent_x - um_w / 2, cent_y - um_h / 2))
        stack_px_dims = np.array((px_w, px_h))
        stack_um_dims = np.array((um_w, um_h))
        # 0.5 displacement returns the center of each pixel
        stack_px_grid = np.meshgrid(*[np.arange(d) + 0.5 for d in stack_px_dims])
        # for each area, transfer mask from all fields into the stack
        area_masks = []
        for area_key in area_keys:
            mask_rel = anatomy.AreaMask & area_key
            field_keys, masks = mask_rel.fetch('KEY', 'mask')
            stack_masks = []
            for field_key, field_mask in zip(field_keys, masks):
                field_res = (meso.ScanInfo.Field & field_key).microns_per_pixel
                grid_key = {**key, 'field': field_key['field']}
                # fetch transformation grid using built in function
                field2stack_um = (Registration & grid_key).get_grid(type='affine', desired_res=field_res)
                field2stack_um = (field2stack_um[..., :2]).transpose([2, 0, 1])
                # convert transformation grid into stack pixel space
                field2stack_px = [(grid - edge) * px_per_um for grid, edge, px_per_um
                                  in zip(field2stack_um, stack_edges, stack_px_dims / stack_um_dims)]
                grid_locs = np.array([f2s.ravel() for f2s in field2stack_px]).T
                grid_vals = field_mask.ravel()
                grid_query = np.array([stack_grid.ravel() for stack_grid in stack_px_grid]).T
                # griddata because scipy.interpolate.interp2d wasn't working for some reason
                # linear because nearest neighbor doesn't handle nans at the edge of the image
                stack_mask = griddata(grid_locs, grid_vals, grid_query, method='linear')
                stack_mask = np.round(np.reshape(stack_mask, (px_h, px_w)))
                stack_masks.append(stack_mask)
            # flatten all masks for area
            stack_masks = np.array(stack_masks)
            stack_masks[np.isnan(stack_masks)] = 0
            area_mask = np.max(stack_masks, axis=0)
<<<<<<< HEAD
            kernel_width = 100
=======

            # close gaps in mask with 100 um kernel
            if(key['mask_method'] == 1)
                kernel_width = 100
            elif(key['mask_method'] == 2):
                kernel_width = 750
            else:
              raise PipelineException('Mask Method not recognized')
              
>>>>>>> ffa1d543
            kernel = np.ones(np.round(kernel_width * (stack_px_dims / stack_um_dims)).astype(int))
            area_mask = cv2.morphologyEx(area_mask, cv2.MORPH_CLOSE, kernel)
            area_masks.append(area_mask)
        # locate areas where masks overlap and set to nan
        overlap_locs = np.sum(area_masks, axis=0) > 1
        # create reference map of non-overlapping area masks
        mod_masks = np.stack(area_masks.copy())
        mod_masks[:, overlap_locs] = np.nan
        ref_mask = np.max([mm * (i + 1) for i, mm in enumerate(mod_masks)], axis=0)
        # extrapolate outside mask to stack edges for method 2
        if key['mask_method'] == 2:
            ref_mask[ref_mask == 0] = np.nan
        # interpolate overlap pixels into reference mask
        nan_idx = np.isnan(ref_mask)
        non_nan_idx = np.invert(nan_idx)
        grid_locs = np.array([stack_grid[non_nan_idx].ravel() for stack_grid in stack_px_grid]).T
        grid_vals = ref_mask[non_nan_idx].ravel()
        grid_query = np.array([stack_grid[nan_idx] for stack_grid in stack_px_grid]).T
        mask_assignments = griddata(grid_locs, grid_vals, grid_query, method='nearest')
        for loc, assignment in zip((np.array(grid_query) - 0.5).astype(int), mask_assignments):
            mod_masks[:, loc[1], loc[0]] = 0
            mod_masks[int(assignment - 1)][loc[1]][loc[0]] = 1
        area_keys = [{**area_key,**key,'mask': mod_mask} for area_key, mod_mask in zip(area_keys, mod_masks)]
        self.insert1(key)
        self.Mask.insert(area_keys)<|MERGE_RESOLUTION|>--- conflicted
+++ resolved
@@ -2729,9 +2729,6 @@
             stack_masks = np.array(stack_masks)
             stack_masks[np.isnan(stack_masks)] = 0
             area_mask = np.max(stack_masks, axis=0)
-<<<<<<< HEAD
-            kernel_width = 100
-=======
 
             # close gaps in mask with 100 um kernel
             if(key['mask_method'] == 1)
@@ -2741,7 +2738,6 @@
             else:
               raise PipelineException('Mask Method not recognized')
               
->>>>>>> ffa1d543
             kernel = np.ones(np.round(kernel_width * (stack_px_dims / stack_um_dims)).astype(int))
             area_mask = cv2.morphologyEx(area_mask, cv2.MORPH_CLOSE, kernel)
             area_masks.append(area_mask)

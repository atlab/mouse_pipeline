--- conflicted
+++ resolved
@@ -60,17 +60,10 @@
                 area_map = single(uint8(imresize(area_map,1/params.downsample,'nearest')));
             end
             
-<<<<<<< HEAD
-            % delete previous keys if existed
-            if exists(self & key)
-                del(anatomy.AreaMask & keys)
-            end
-=======
 %             % delete previous keys if existed
 %             if exists(self & key)
 %                 del(anatomy.AreaMask & keys)
 %             end
->>>>>>> 36f5bca5
             
             % image
             figure;
@@ -256,8 +249,6 @@
             params.contrast = 1;
             params.exp = 1;
             params.sat = 1;
-<<<<<<< HEAD
-=======
             params.colors = [];
             params.linewidth = 1;
             params.fill = 1;
@@ -266,7 +257,6 @@
             params.fontsize = 12;
             params.fontcolor = [0.4 0 0];
             params.vcontrast = 1;
->>>>>>> 36f5bca5
             
             params = ne7.mat.getParams(params,varargin);
             
@@ -283,15 +273,9 @@
             % get maps
             if exists(map.RetMap & (map.RetMapScan &  obj))
                 background = getBackground(map.RetMap & (map.RetMapScan &  obj));
-<<<<<<< HEAD
-                for iback = 1:size(background,4);
-                   background(:,:,:,iback) = imadjust(background(:,:,:,iback),[0 .1 0.2; .65 .65 .65],[0 0 0; 1 1 1]); 
-                end
-=======
 %                 for iback = 1:size(background,4);
 %                    background(:,:,:,iback) = imadjust(background(:,:,:,iback),[0 .1 0.2; .65 .65 .65],[0 0 0; 1 1 1]); 
 %                 end
->>>>>>> 36f5bca5
                 % if FieldCoordinates exists add it to the background
                 if exists(anatomy.FieldCoordinates & proj(anatomy.RefMap & obj) & params.restrict)
                     background = cat(4,background,plot(anatomy.FieldCoordinates & ...
@@ -310,10 +294,6 @@
             % merge masks with background
             figure
             sat = background(:,:,1,1)*params.sat;
-<<<<<<< HEAD
-            sat(area_map==0) = 0;
-            im = hsv2rgb(cat(3,ne7.mat.normalize(area_map),sat,background(:,:,1,1)));
-=======
               sat(area_map==0) = 0;
 %             im = sat;
 %           
@@ -327,7 +307,6 @@
 %                  end
 %             end
 im = hsv2rgb(cat(3,ne7.mat.normalize(area_map),sat,background(:,:,1,1)));
->>>>>>> 36f5bca5
             if nargin<2 || isempty(params.back_idx) || params.back_idx > size(background,4)
                 image((im));
             else
